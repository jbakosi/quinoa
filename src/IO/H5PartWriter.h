--- conflicted
+++ resolved
@@ -14,11 +14,8 @@
 #define H5PartWriter_h
 
 #include <vector>
-<<<<<<< HEAD
 #include <string>
-=======
 #include <memory>
->>>>>>> 19014466
 
 #include <NoWarning/H5Part.h>
 

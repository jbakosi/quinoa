// *****************************************************************************
/*!
  \file      src/PDE/CompFlow/DGCompFlow.hpp
  \copyright 2012-2015 J. Bakosi,
             2016-2018 Los Alamos National Security, LLC.,
             2019-2020 Triad National Security, LLC.
             All rights reserved. See the LICENSE file for details.
  \brief     Compressible single-material flow using discontinuous Galerkin
     finite elements
  \details   This file implements calls to the physics operators governing
    compressible single-material flow using discontinuous Galerkin
    discretizations.
*/
// *****************************************************************************
#ifndef DGCompFlow_h
#define DGCompFlow_h

#include <cmath>
#include <algorithm>
#include <unordered_set>
#include <map>

#include <brigand/algorithms/for_each.hpp>

#include "Macro.hpp"
#include "Exception.hpp"
#include "Vector.hpp"
#include "ContainerUtil.hpp"
#include "UnsMesh.hpp"
#include "Inciter/InputDeck/InputDeck.hpp"
#include "Integrate/Basis.hpp"
#include "Integrate/Quadrature.hpp"
#include "Integrate/Initialize.hpp"
#include "Integrate/Mass.hpp"
#include "Integrate/Surface.hpp"
#include "Integrate/Boundary.hpp"
#include "Integrate/Volume.hpp"
#include "Integrate/Source.hpp"
#include "RiemannFactory.hpp"
#include "EoS/EoS.hpp"
#include "Reconstruction.hpp"
#include "Limiter.hpp"

namespace inciter {

extern ctr::InputDeck g_inputdeck;

namespace dg {

//! \brief CompFlow used polymorphically with tk::DGPDE
//! \details The template arguments specify policies and are used to configure
//!   the behavior of the class. The policies are:
//!   - Physics - physics configuration, see PDE/CompFlow/Physics.h
//!   - Problem - problem configuration, see PDE/CompFlow/Problem.h
//! \note The default physics is Euler, set in inciter::deck::check_compflow()
template< class Physics, class Problem >
class CompFlow {

  private:
    using eq = tag::compflow;

  public:
    //! Constructor
    //! \param[in] c Equation system index (among multiple systems configured)
    explicit CompFlow( ncomp_t c ) :
      m_physics(),
      m_problem(),
      m_system( c ),
      m_ncomp( g_inputdeck.get< tag::component, eq >().at(c) ),
      m_offset( g_inputdeck.get< tag::component >().offset< eq >(c) ),
      m_riemann(tk::cref_find(compflowRiemannSolvers(),
        g_inputdeck.get< tag::param, tag::compflow, tag::flux >().at(m_system)))
    {
      // associate boundary condition configurations with state functions, the
      // order in which the state functions listed matters, see ctr::bc::Keys
      brigand::for_each< ctr::bc::Keys >( ConfigBC< eq >( m_system, m_bc,
        { dirichlet
        , symmetry
        , invalidBC         // Inlet BC not implemented
        , invalidBC         // Outlet BC not implemented
        , farfield
        , extrapolate } ) );
    }

    //! Find the number of primitive quantities required for this PDE system
    //! \return The number of primitive quantities required to be stored for
    //!   this PDE system
    std::size_t nprim() const
    {
      // compflow does not need/store any primitive quantities currently
      return 0;
    }

    //! Determine elements that lie inside the user-defined IC box
    //! \param[in] geoElem Element geometry array
    //! \param[in] nielem Number of internal elements
    //! \param[in,out] inbox List of nodes at which box user ICs are set
    void IcBoxElems( const tk::Fields& geoElem,
      std::size_t nielem,
      std::unordered_set< std::size_t >& inbox ) const
    {
      // Detect if user has configured a box IC
      const auto& ic = g_inputdeck.get< tag::param, eq, tag::ic >();
      const auto& icbox = ic.get< tag::box >();
      std::vector< tk::real >
        box{ icbox.get< tag::xmin >(), icbox.get< tag::xmax >(),
             icbox.get< tag::ymin >(), icbox.get< tag::ymax >(),
             icbox.get< tag::zmin >(), icbox.get< tag::zmax >() };
      const auto eps = std::numeric_limits< tk::real >::epsilon();

      // Determine which elements lie in the IC box
      for (ncomp_t e=0; e<nielem; ++e) {
        auto x = geoElem(e,1,0);
        auto y = geoElem(e,2,0);
        auto z = geoElem(e,3,0);
        if ( std::any_of( begin(box), end(box), [=](auto p)
          {return abs(p) > eps;} ) &&
          x>box[0] && x<box[1] && y>box[2] && y<box[3] && z>box[4] && z<box[5] )
        {
          inbox.insert( e );
        }
      }
    }

    //! Initalize the compressible flow equations, prepare for time integration
    //! \param[in] L Block diagonal mass matrix
    //! \param[in] inpoel Element-node connectivity
    //! \param[in] coord Array of nodal coordinates
    //! \param[in,out] inbox List of elements at which box user ICs are set
    //! \param[in,out] unk Array of unknowns
    //! \param[in] t Physical time
    //! \param[in] nielem Number of internal elements
    void initialize( const tk::Fields& L,
                     const std::vector< std::size_t >& inpoel,
                     const tk::UnsMesh::Coords& coord,
                     const std::unordered_set< std::size_t >& inbox,
                     tk::Fields& unk,
                     tk::real t,
                     const std::size_t nielem ) const
    {
      tk::initialize( m_system, m_ncomp, m_offset, L, inpoel, coord,
                      Problem::solution, unk, t, nielem );

      const auto rdof = g_inputdeck.get< tag::discr, tag::rdof >();
      const auto& ic = g_inputdeck.get< tag::param, eq, tag::ic >();
      const auto& icbox = ic.get< tag::box >();
      const auto& bgpreic = ic.get< tag::pressure >();
      const auto& cv = g_inputdeck.get< tag::param, eq, tag::cv >();

      // Set initial conditions inside user-defined IC box
      std::vector< tk::real > s(m_ncomp, 0.0);
      for (std::size_t e=0; e<nielem; ++e) {
        if (inbox.find(e) != inbox.end()) {
          for (std::size_t c=0; c<m_ncomp; ++c) {
            auto mark = c*rdof;
            s[c] = unk(e,mark,m_offset);

            // set high-order DOFs to zero
            for (std::size_t i=1; i<rdof; ++i)
              unk(e,mark+i,m_offset) = 0.0;
          }
          initializeBox(m_system, 1.0, t, icbox, bgpreic, cv, s);

          // store box-initialization in solution vector
          for (std::size_t c=0; c<m_ncomp; ++c) {
            auto mark = c*rdof;
            unk(e,mark,m_offset) = s[c];
          }
        }
      }
    }

    //! Compute the left hand side block-diagonal mass matrix
    //! \param[in] geoElem Element geometry array
    //! \param[in,out] l Block diagonal mass matrix
    void lhs( const tk::Fields& geoElem, tk::Fields& l ) const {
      const auto ndof = g_inputdeck.get< tag::discr, tag::ndof >();
      tk::mass( m_ncomp, m_offset, ndof, geoElem, l );
    }

    //! Update the primitives for this PDE system
    //! \details This function computes and stores the dofs for primitive
    //!   quantities, which is currently unused for compflow. But if a limiter
    //!   requires primitive variables for example, this would be the place to
    //!   add the computation of the primitive variables.
    void updatePrimitives( const tk::Fields&,
                           tk::Fields&,
                           std::size_t ) const {}

    //! Clean up the state of trace materials for this PDE system
    //! \details This function cleans up the state of materials present in trace
    //!   quantities in each cell. This is unused for compflow.
    void cleanTraceMaterial( const tk::Fields&,
                             tk::Fields&,
                             tk::Fields&,
                             std::size_t ) const {}

    //! Reconstruct second-order solution from first-order using least-squares
    //! \param[in] t Physical time
    //! \param[in] geoFace Face geometry array
    //! \param[in] geoElem Element geometry array
    //! \param[in] fd Face connectivity and boundary conditions object
    //! \param[in] inpoel Element-node connectivity
    //! \param[in] coord Array of nodal coordinates
    //! \param[in,out] U Solution vector at recent time step
    //! \param[in,out] P Primitive vector at recent time step
    void reconstruct( tk::real t,
                      const tk::Fields& geoFace,
                      const tk::Fields& geoElem,
                      const inciter::FaceData& fd,
                      const std::map< std::size_t, std::vector< std::size_t > >&,
                      const std::vector< std::size_t >& inpoel,
                      const tk::UnsMesh::Coords& coord,
                      tk::Fields& U,
                      tk::Fields& P ) const
    {
      const auto rdof = g_inputdeck.get< tag::discr, tag::rdof >();
      const auto nelem = fd.Esuel().size()/4;

      Assert( U.nprop() == rdof*5, "Number of components in solution "
              "vector must equal "+ std::to_string(rdof*5) );
      Assert( fd.Inpofa().size()/3 == fd.Esuf().size()/2,
              "Mismatch in inpofa size" );

      // allocate and initialize matrix and vector for reconstruction
      std::vector< std::array< std::array< tk::real, 3 >, 3 > >
        lhs_ls( nelem, {{ {{0.0, 0.0, 0.0}},
                          {{0.0, 0.0, 0.0}},
                          {{0.0, 0.0, 0.0}} }} );
      std::vector< std::vector< std::array< tk::real, 3 > > >
        rhs_ls( nelem, std::vector< std::array< tk::real, 3 > >
          ( m_ncomp,
            {{ 0.0, 0.0, 0.0 }} ) );

      // reconstruct x,y,z-derivatives of unknowns
      // 0. get lhs matrix, which is only geometry dependent
      tk::lhsLeastSq_P0P1(fd, geoElem, geoFace, lhs_ls);

      // 1. internal face contributions
      tk::intLeastSq_P0P1( m_ncomp, m_offset, rdof, fd, geoElem, U, rhs_ls );

      // 2. boundary face contributions
      for (const auto& b : m_bc)
        tk::bndLeastSqConservedVar_P0P1( m_system, m_ncomp, m_offset, rdof,
          b.first, fd, geoFace, geoElem, t, b.second, P, U, rhs_ls );

      // 3. solve 3x3 least-squares system
      tk::solveLeastSq_P0P1( m_ncomp, m_offset, rdof, lhs_ls, rhs_ls, U );

      // 4. transform reconstructed derivatives to Dubiner dofs
      tk::transform_P0P1( m_ncomp, m_offset, rdof, nelem, inpoel, coord, U );
    }

    //! Limit second-order solution
    //! \param[in] t Physical time
    //! \param[in] geoFace Face geometry array
    //! \param[in] geoElem Element geometry array
    //! \param[in] fd Face connectivity and boundary conditions object
    //! \param[in] esup Elements surrounding points
    //! \param[in] inpoel Element-node connectivity
    //! \param[in] coord Array of nodal coordinates
    //! \param[in] ndofel Vector of local number of degrees of freedome
    //! \param[in,out] U Solution vector at recent time step
    void limit( [[maybe_unused]] tk::real t,
                [[maybe_unused]] const tk::Fields& geoFace,
                [[maybe_unused]] const tk::Fields& geoElem,
                const inciter::FaceData& fd,
                const std::map< std::size_t, std::vector< std::size_t > >& esup,
                const std::vector< std::size_t >& inpoel,
                const tk::UnsMesh::Coords& coord,
                const std::vector< std::size_t >& ndofel,
                tk::Fields& U,
                tk::Fields& ) const
    {
      const auto limiter = g_inputdeck.get< tag::discr, tag::limiter >();

      if (limiter == ctr::LimiterType::WENOP1)
        WENO_P1( fd.Esuel(), m_offset, U );
      else if (limiter == ctr::LimiterType::SUPERBEEP1)
        Superbee_P1( fd.Esuel(), inpoel, ndofel, m_offset, coord, U );
      else if (limiter == ctr::LimiterType::VERTEXBASEDP1)
        VertexBased_P1( esup, inpoel, ndofel, fd.Esuel().size()/4,
          m_offset, coord, U );
    }

    //! Compute right hand side
    //! \param[in] t Physical time
    //! \param[in] geoFace Face geometry array
    //! \param[in] geoElem Element geometry array
    //! \param[in] fd Face connectivity and boundary conditions object
    //! \param[in] inpoel Element-node connectivity
    //! \param[in] boxelems Mesh node ids within user-defined box
    //! \param[in] coord Array of nodal coordinates
    //! \param[in] U Solution vector at recent time step
    //! \param[in] P Primitive vector at recent time step
    //! \param[in] ndofel Vector of local number of degrees of freedom
    //! \param[in,out] R Right-hand side vector computed
    void rhs( tk::real t,
              const tk::Fields& geoFace,
              const tk::Fields& geoElem,
              const inciter::FaceData& fd,
              const std::vector< std::size_t >& inpoel,
              const std::unordered_set< std::size_t >& boxelems,
              const tk::UnsMesh::Coords& coord,
              const tk::Fields& U,
              const tk::Fields& P,
              const std::vector< std::size_t >& ndofel,
              tk::Fields& R ) const
    {
      const auto ndof = g_inputdeck.get< tag::discr, tag::ndof >();
      const auto rdof = g_inputdeck.get< tag::discr, tag::rdof >();

      Assert( U.nunk() == P.nunk(), "Number of unknowns in solution "
              "vector and primitive vector at recent time step incorrect" );
      Assert( U.nunk() == R.nunk(), "Number of unknowns in solution "
              "vector and right-hand side at recent time step incorrect" );
      Assert( U.nprop() == rdof*5, "Number of components in solution "
              "vector must equal "+ std::to_string(rdof*5) );
      Assert( P.nprop() == 0, "Number of components in primitive "
              "vector must equal "+ std::to_string(0) );
      Assert( R.nprop() == ndof*5, "Number of components in right-hand "
              "side vector must equal "+ std::to_string(ndof*5) );
      Assert( fd.Inpofa().size()/3 == fd.Esuf().size()/2,
              "Mismatch in inpofa size" );

      // set rhs to zero
      R.fill(0.0);

      // empty vector for non-conservative terms. This vector is unused for
      // single-material hydrodynamics since, there are no non-conservative
      // terms in the system of PDEs.
      std::vector< std::vector < tk::real > > riemannDeriv;

      // configure Riemann flux function
      auto rieflxfn =
        [this]( const std::array< tk::real, 3 >& fn,
                const std::array< std::vector< tk::real >, 2 >& u,
                const std::vector< std::array< tk::real, 3 > >& v )
              { return m_riemann.flux( fn, u, v ); };
      // configure a no-op lambda for prescribed velocity
      auto velfn = [this]( ncomp_t, ncomp_t, tk::real, tk::real, tk::real ){
        return std::vector< std::array< tk::real, 3 > >( m_ncomp ); };

      // compute internal surface flux integrals
      tk::surfInt( m_system, 1, m_offset, ndof, rdof, inpoel, coord,
                   fd, geoFace, rieflxfn, velfn, U, P, ndofel, R, riemannDeriv );

      // compute ptional source term
      tk::srcInt( m_system, m_offset, t, ndof, fd.Esuel().size()/4,
                  inpoel, coord, geoElem, Problem::src, ndofel, R );

      if(ndof > 1)
        // compute volume integrals
        tk::volInt( m_system, m_ncomp, m_offset, ndof, fd.Esuel().size()/4,
                    inpoel, coord, geoElem, flux, velfn, U, ndofel, R );

      // compute boundary surface flux integrals
      for (const auto& b : m_bc)
        tk::bndSurfInt( m_system, 1, m_offset, ndof, rdof, b.first, fd,
                        geoFace, inpoel, coord, t, rieflxfn, velfn, b.second, U,
                        P, ndofel, R, riemannDeriv );

      // compute external (energy) sources
      const auto& ic = g_inputdeck.get< tag::param, eq, tag::ic >();
      const auto& icbox = ic.get< tag::box >();
      const auto& initiate = icbox.get< tag::initiate >();
      const auto& inittype = initiate.get< tag::init >();
      if (inittype.size() > m_system)
        if (inittype[m_system] == ctr::InitiateType::LINEAR)
          boxSrc( t, inpoel, boxelems, coord, geoElem, ndofel, R );
    }

    //! Compute the minimum time step size
    //! \param[in] coord Mesh node coordinates
    //! \param[in] inpoel Mesh element connectivity
    //! \param[in] fd Face connectivity and boundary conditions object
    //! \param[in] geoFace Face geometry array
    //! \param[in] geoElem Element geometry array
    //! \param[in] ndofel Vector of local number of degrees of freedom
    //! \param[in] U Solution vector at recent time step
    //! \return Minimum time step size
    tk::real dt( const std::array< std::vector< tk::real >, 3 >& coord,
                 const std::vector< std::size_t >& inpoel,
                 const inciter::FaceData& fd,
                 const tk::Fields& geoFace,
                 const tk::Fields& geoElem,
                 const std::vector< std::size_t >& ndofel,
                 const tk::Fields& U,
                 const tk::Fields&,
                 const std::size_t /*nielem*/ ) const
    {
      const auto rdof = g_inputdeck.get< tag::discr, tag::rdof >();

      const auto& esuf = fd.Esuf();
      const auto& inpofa = fd.Inpofa();

      tk::real rho, u, v, w, rhoE, p, a, vn, dSV_l, dSV_r;
      std::vector< tk::real > delt( U.nunk(), 0.0 );

      const auto& cx = coord[0];
      const auto& cy = coord[1];
      const auto& cz = coord[2];

      // compute internal surface maximum characteristic speed
      for (std::size_t f=0; f<esuf.size()/2; ++f)
      {

        std::size_t el = static_cast< std::size_t >(esuf[2*f]);
        auto er = esuf[2*f+1];

        // Number of quadrature points for  face integration
        std::size_t ng;

        if(er > -1)
        {
          auto eR = static_cast< std::size_t >( er );

          auto ng_l = tk::NGfa(ndofel[el]);
          auto ng_r = tk::NGfa(ndofel[eR]);

          // When the number of gauss points for the left and right element are
          // different, choose the larger ng
          ng = std::max( ng_l, ng_r );
        }
        else
        {
          ng = tk::NGfa(ndofel[el]);
        }

        // arrays for quadrature points
        std::array< std::vector< tk::real >, 2 > coordgp;
        std::vector< tk::real > wgp;

        coordgp[0].resize( ng );
        coordgp[1].resize( ng );
        wgp.resize( ng );

        // get quadrature point weights and coordinates for triangle
        tk::GaussQuadratureTri( ng, coordgp, wgp );

        // Extract the left element coordinates
        std::array< std::array< tk::real, 3>, 4 > coordel_l {{
          {{ cx[inpoel[4*el  ]], cy[inpoel[4*el  ]], cz[inpoel[4*el  ]] }},
          {{ cx[inpoel[4*el+1]], cy[inpoel[4*el+1]], cz[inpoel[4*el+1]] }},
          {{ cx[inpoel[4*el+2]], cy[inpoel[4*el+2]], cz[inpoel[4*el+2]] }},
          {{ cx[inpoel[4*el+3]], cy[inpoel[4*el+3]], cz[inpoel[4*el+3]] }} }};

        // Compute the determinant of Jacobian matrix
        auto detT_l = 
           tk::Jacobian(coordel_l[0], coordel_l[1], coordel_l[2], coordel_l[3]);

        // Extract the face coordinates
        std::array< std::array< tk::real, 3>, 3 > coordfa {{
          {{ cx[ inpofa[3*f  ] ], cy[ inpofa[3*f  ] ], cz[ inpofa[3*f  ] ] }},
          {{ cx[ inpofa[3*f+1] ], cy[ inpofa[3*f+1] ], cz[ inpofa[3*f+1] ] }},
          {{ cx[ inpofa[3*f+2] ], cy[ inpofa[3*f+2] ], cz[ inpofa[3*f+2] ] }}
        }};

        dSV_l = 0.0;
        dSV_r = 0.0;

        // Gaussian quadrature
        for (std::size_t igp=0; igp<ng; ++igp)
        {
          // Compute the coordinates of quadrature point at physical domain
          auto gp = tk::eval_gp( igp, coordfa, coordgp );

          // Compute the basis function for the left element
          auto B_l = tk::eval_basis( ndofel[el],
            tk::Jacobian(coordel_l[0], gp, coordel_l[2], coordel_l[3])/detT_l,
            tk::Jacobian(coordel_l[0], coordel_l[1], gp, coordel_l[3])/detT_l,
            tk::Jacobian(coordel_l[0], coordel_l[1], coordel_l[2], gp)/detT_l );

          auto wt = wgp[igp] * geoFace(f,0,0);

          std::array< std::vector< tk::real >, 2 > ugp;

          // left element
          for (ncomp_t c=0; c<5; ++c)
          {
            auto mark = c*rdof;
            ugp[0].push_back( U(el, mark, m_offset) );

            if(ndofel[el] > 1)          //DG(P1)
              ugp[0][c] +=  U(el, mark+1, m_offset) * B_l[1]
                          + U(el, mark+2, m_offset) * B_l[2]
                          + U(el, mark+3, m_offset) * B_l[3];

            if(ndofel[el] > 4)          //DG(P2)
              ugp[0][c] +=  U(el, mark+4, m_offset) * B_l[4]
                          + U(el, mark+5, m_offset) * B_l[5]
                          + U(el, mark+6, m_offset) * B_l[6]
                          + U(el, mark+7, m_offset) * B_l[7]
                          + U(el, mark+8, m_offset) * B_l[8]
                          + U(el, mark+9, m_offset) * B_l[9];
          }

          rho = ugp[0][0];
          u = ugp[0][1]/rho;
          v = ugp[0][2]/rho;
          w = ugp[0][3]/rho;
          rhoE = ugp[0][4];
          p = eos_pressure< tag::compflow >( m_system, rho, u, v, w, rhoE );

          a = eos_soundspeed< tag::compflow >( m_system, rho, p );

          vn = u*geoFace(f,1,0) + v*geoFace(f,2,0) + w*geoFace(f,3,0);

          dSV_l = wt * (std::fabs(vn) + a);

          // right element
          if (er > -1) {

            // nodal coordinates of the right element
            std::size_t eR = static_cast< std::size_t >( er );

            // Extract the left element coordinates
            std::array< std::array< tk::real, 3>, 4 > coordel_r {{
              {{ cx[inpoel[4*eR  ]], cy[inpoel[4*eR  ]], cz[inpoel[4*eR  ]] }},
              {{ cx[inpoel[4*eR+1]], cy[inpoel[4*eR+1]], cz[inpoel[4*eR+1]] }},
              {{ cx[inpoel[4*eR+2]], cy[inpoel[4*eR+2]], cz[inpoel[4*eR+2]] }},
              {{ cx[inpoel[4*eR+3]], cy[inpoel[4*eR+3]], cz[inpoel[4*eR+3]] }}
            }};

            // Compute the determinant of Jacobian matrix
            auto detT_r =
              tk::Jacobian(coordel_r[0],coordel_r[1],coordel_r[2],coordel_r[3]);

            // Compute the coordinates of quadrature point at physical domain
            gp = tk::eval_gp( igp, coordfa, coordgp );

            // Compute the basis function for the right element
            auto B_r = tk::eval_basis( ndofel[eR],
              tk::Jacobian(coordel_r[0],gp,coordel_r[2],coordel_r[3])/detT_r,
              tk::Jacobian(coordel_r[0],coordel_r[1],gp,coordel_r[3])/detT_r,
              tk::Jacobian(coordel_r[0],coordel_r[1],coordel_r[2],gp)/detT_r );
 
            for (ncomp_t c=0; c<5; ++c)
            {
              auto mark = c*rdof;
              ugp[1].push_back( U(eR, mark, m_offset) );

              if(ndofel[eR] > 1)          //DG(P1)
                ugp[1][c] +=  U(eR, mark+1, m_offset) * B_r[1]
                            + U(eR, mark+2, m_offset) * B_r[2]
                            + U(eR, mark+3, m_offset) * B_r[3];

              if(ndofel[eR] > 4)         //DG(P2)
                ugp[1][c] +=  U(eR, mark+4, m_offset) * B_r[4]
                            + U(eR, mark+5, m_offset) * B_r[5]
                            + U(eR, mark+6, m_offset) * B_r[6]
                            + U(eR, mark+7, m_offset) * B_r[7]
                            + U(eR, mark+8, m_offset) * B_r[8]
                            + U(eR, mark+9, m_offset) * B_r[9];
            }

            rho = ugp[1][0];
            u = ugp[1][1]/rho;
            v = ugp[1][2]/rho;
            w = ugp[1][3]/rho;
            rhoE = ugp[1][4];
            p = eos_pressure< tag::compflow >( m_system, rho, u, v, w, rhoE );
            a = eos_soundspeed< tag::compflow >( m_system, rho, p );

            vn = u*geoFace(f,1,0) + v*geoFace(f,2,0) + w*geoFace(f,3,0);

            dSV_r = wt * (std::fabs(vn) + a);
            delt[eR] += std::max( dSV_l, dSV_r );
          }

          delt[el] += std::max( dSV_l, dSV_r );
        }
      }

      tk::real mindt = std::numeric_limits< tk::real >::max();
      tk::real dgp = 0.0;

      // compute allowable dt
      for (std::size_t e=0; e<fd.Esuel().size()/4; ++e)
      {
        dgp = 0.0;
        if (ndofel[e] == 4)
        {
          dgp = 1.0;
        }
        else if (ndofel[e] == 10)
        {
          dgp = 2.0;
        }

        // Scale smallest dt with CFL coefficient and the CFL is scaled by (2*p+1)
        // where p is the order of the DG polynomial by linear stability theory.
        mindt = std::min( mindt, geoElem(e,0,0)/ (delt[e] * (2.0*dgp + 1.0)) );
      }

      return mindt;
    }

    //! Extract the velocity field at cell nodes. Currently unused.
    //! \param[in] U Solution vector at recent time step
    //! \param[in] N Element node indices
    //! \return Array of the four values of the velocity field
    std::array< std::array< tk::real, 4 >, 3 >
    velocity( const tk::Fields& U,
              const std::array< std::vector< tk::real >, 3 >&,
              const std::array< std::size_t, 4 >& N ) const
    {
      std::array< std::array< tk::real, 4 >, 3 > v;
      v[0] = U.extract( 1, m_offset, N );
      v[1] = U.extract( 2, m_offset, N );
      v[2] = U.extract( 3, m_offset, N );
      auto r = U.extract( 0, m_offset, N );
      std::transform( r.begin(), r.end(), v[0].begin(), v[0].begin(),
                      []( tk::real s, tk::real& d ){ return d /= s; } );
      std::transform( r.begin(), r.end(), v[1].begin(), v[1].begin(),
                      []( tk::real s, tk::real& d ){ return d /= s; } );
      std::transform( r.begin(), r.end(), v[2].begin(), v[2].begin(),
                      []( tk::real s, tk::real& d ){ return d /= s; } );
      return v;
    }

    //! Return field names to be output to file
    //! \return Vector of strings labelling fields output in file
    std::vector< std::string > fieldNames() const
    { return m_problem.fieldNames( m_ncomp ); }

    //! Return field names to be output to file
    //! \return Vector of strings labelling fields output in file
    std::vector< std::string > nodalFieldNames() const
    { return fieldNames(); }

    //! Return time history field names to be output to file
    //! \return Vector of strings labeling time history fields output in file
    std::vector< std::string > histNames() const
    { return CompFlowHistNames(); }

    //! Return field output going to file
    //! \param[in] t Physical time
    //! \param[in] V Total mesh volume
    //! \param[in] nunk Number of unknowns to extract
    //! \param[in] rdof Number of reconstructed degrees of freedom. This used as
    //!   the number of scalar components to shift when extracting scalar
    //!   components.
    //! \param[in,out] U Solution vector at recent time step
    //! \return Vector of vectors to be output to file
    std::vector< std::vector< tk::real > >
    fieldOutput( tk::real t,
                 tk::real V,
                 std::size_t nunk,
                 std::size_t rdof,
                 const std::vector< tk::real >& vol,
                 const std::array< std::vector< tk::real >, 3 >& coord,
                 const tk::Fields& U,
                 [[maybe_unused]] const tk::Fields& = tk::Fields() ) const
    {
      return m_problem.fieldOutput( m_system, m_ncomp, m_offset, nunk, rdof,
                                    t, V, vol, coord, U );
    }

    //! Return surface field output going to file
    std::vector< std::vector< tk::real > >
    surfOutput( const std::map< int, std::vector< std::size_t > >&,
                tk::Fields& ) const
    {
      std::vector< std::vector< tk::real > > s; // punt for now
      return s;
    }

    //! Return time history field output evaluated at time history points
    //! \param[in] h History point data
    //! \param[in] inpoel Element-node connectivity
    //! \param[in] coord Array of nodal coordinates
    //! \param[in] U Array of unknowns
    std::vector< std::vector< tk::real > >
    histOutput( const std::vector< HistData >& h,
                const std::vector< std::size_t >& inpoel,
                const tk::UnsMesh::Coords& coord,
                const tk::Fields& U ) const
    {
      const auto rdof = g_inputdeck.get< tag::discr, tag::rdof >();

      const auto& x = coord[0];
      const auto& y = coord[1];
      const auto& z = coord[2];

      std::vector< std::vector< tk::real > > Up(h.size());

      std::size_t j = 0;
      for (const auto& p : h) {
        auto e = p.get< tag::elem >();
        auto chp = p.get< tag::coord >();

        // Evaluate inverse Jacobian
        std::array< std::array< tk::real, 3>, 4 > cp{{
          {{ x[inpoel[4*e  ]], y[inpoel[4*e  ]], z[inpoel[4*e  ]] }},
          {{ x[inpoel[4*e+1]], y[inpoel[4*e+1]], z[inpoel[4*e+1]] }},
          {{ x[inpoel[4*e+2]], y[inpoel[4*e+2]], z[inpoel[4*e+2]] }},
          {{ x[inpoel[4*e+3]], y[inpoel[4*e+3]], z[inpoel[4*e+3]] }} }};
        auto J = tk::inverseJacobian( cp[0], cp[1], cp[2], cp[3] );

        // evaluate solution at history-point
        std::array< tk::real, 3 > dc{{chp[0]-cp[0][0], chp[1]-cp[0][1],
          chp[2]-cp[0][2]}};
        auto B = tk::eval_basis(rdof, tk::dot(J[0],dc), tk::dot(J[1],dc),
          tk::dot(J[2],dc));
        auto uhp = eval_state(m_ncomp, 0, rdof, rdof, e, U, B);

        // store solution in history output vector
        Up[j].resize(6, 0.0);
        Up[j][0] = uhp[0];
        Up[j][1] = uhp[1]/uhp[0];
        Up[j][2] = uhp[2]/uhp[0];
        Up[j][3] = uhp[3]/uhp[0];
        Up[j][4] = uhp[4]/uhp[0];
        Up[j][5] = eos_pressure< tag::compflow > (m_system, uhp[0],
          uhp[1]/uhp[0], uhp[2]/uhp[0], uhp[3]/uhp[0], uhp[4] );
        ++j;
      }

      return Up;
    }

    //! Return names of integral variables to be output to diagnostics file
    //! \return Vector of strings labelling integral variables output
    std::vector< std::string > names() const
    { return m_problem.names( m_ncomp ); }

    //! Return analytic solution (if defined by Problem) at xi, yi, zi, t
    //! \param[in] xi X-coordinate at which to evaluate the analytic solution
    //! \param[in] yi Y-coordinate at which to evaluate the analytic solution
    //! \param[in] zi Z-coordinate at which to evaluate the analytic solution
    //! \param[in] t Physical time at which to evaluate the analytic solution
    //! \return Vector of analytic solution at given location and time
    std::vector< tk::real >
    analyticSolution( tk::real xi, tk::real yi, tk::real zi, tk::real t ) const
    {
<<<<<<< HEAD
      int inbox = 0;
      return Problem::solution( m_system, m_ncomp, xi, yi, zi, t, inbox );
=======
      auto s = Problem::solution( m_system, m_ncomp, xi, yi, zi, t );
      return std::vector< tk::real >( std::begin(s), std::end(s) );
>>>>>>> af1fc29b
    }

    //! Compute nodal field output
    //! \param[in] t Physical time
    //! \param[in] V Total mesh volume
    //! \param[in] coord Node coordinates
    //! \param[in] geoElem Element geometry array
    //! \param[in,out] Un Node solution vector at recent time step
    //! \return Vector of vectors to be output to file
    std::vector< std::vector< tk::real > >
    nodeFieldOutput( tk::real t,
                     tk::real V,
                     const tk::UnsMesh::Coords& coord,
                     const tk::Fields& geoElem,
                     const tk::Fields& Un,
                     const tk::Fields& ) const
    {
      return fieldOutput( t, V, coord[0].size(), 1, geoElem.extract(0,0),
                          coord, Un );
    }

  private:
    //! Physics policy
    const Physics m_physics;
    //! Problem policy
    const Problem m_problem;
    //! Equation system index
    const ncomp_t m_system;
    //! Number of components in this PDE system
    const ncomp_t m_ncomp;
    //! Offset PDE system operates from
    const ncomp_t m_offset;
    //! Riemann solver
    RiemannSolver m_riemann;
    //! BC configuration
    BCStateFn m_bc;

    //! Evaluate physical flux function for this PDE system
    //! \param[in] system Equation system index
    //! \param[in] ncomp Number of scalar components in this PDE system
    //! \param[in] ugp Numerical solution at the Gauss point at which to
    //!   evaluate the flux
    //! \return Flux vectors for all components in this PDE system
    //! \note The function signature must follow tk::FluxFn
    static tk::FluxFn::result_type
    flux( ncomp_t system,
          [[maybe_unused]] ncomp_t ncomp,
          const std::vector< tk::real >& ugp,
          const std::vector< std::array< tk::real, 3 > >& )
    {
      Assert( ugp.size() == ncomp, "Size mismatch" );

      auto u = ugp[1] / ugp[0];
      auto v = ugp[2] / ugp[0];
      auto w = ugp[3] / ugp[0];
      auto p =
        eos_pressure< tag::compflow >( system, ugp[0], u, v, w, ugp[4] );

      std::vector< std::array< tk::real, 3 > > fl( ugp.size() );

      fl[0][0] = ugp[1];
      fl[1][0] = ugp[1] * u + p;
      fl[2][0] = ugp[1] * v;
      fl[3][0] = ugp[1] * w;
      fl[4][0] = u * (ugp[4] + p);

      fl[0][1] = ugp[2];
      fl[1][1] = ugp[2] * u;
      fl[2][1] = ugp[2] * v + p;
      fl[3][1] = ugp[2] * w;
      fl[4][1] = v * (ugp[4] + p);

      fl[0][2] = ugp[3];
      fl[1][2] = ugp[3] * u;
      fl[2][2] = ugp[3] * v;
      fl[3][2] = ugp[3] * w + p;
      fl[4][2] = w * (ugp[4] + p);

      return fl;
    }

    //! \brief Boundary state function providing the left and right state of a
    //!   face at Dirichlet boundaries
    //! \param[in] system Equation system index
    //! \param[in] ncomp Number of scalar components in this PDE system
    //! \param[in] ul Left (domain-internal) state
    //! \param[in] x X-coordinate at which to compute the states
    //! \param[in] y Y-coordinate at which to compute the states
    //! \param[in] z Z-coordinate at which to compute the states
    //! \param[in] t Physical time
    //! \return Left and right states for all scalar components in this PDE
    //!   system
    //! \note The function signature must follow tk::StateFn
    static tk::StateFn::result_type
    dirichlet( ncomp_t system, ncomp_t ncomp, const std::vector< tk::real >& ul,
               tk::real x, tk::real y, tk::real z, tk::real t,
               const std::array< tk::real, 3 >& )
    {
      return {{ ul, Problem::solution( system, ncomp, x, y, z, t ) }};
    }

    //! \brief Boundary state function providing the left and right state of a
    //!   face at symmetry boundaries
    //! \param[in] ul Left (domain-internal) state
    //! \param[in] fn Unit face normal
    //! \return Left and right states for all scalar components in this PDE
    //!   system
    //! \note The function signature must follow tk::StateFn
    static tk::StateFn::result_type
    symmetry( ncomp_t, ncomp_t, const std::vector< tk::real >& ul,
              tk::real, tk::real, tk::real, tk::real,
              const std::array< tk::real, 3 >& fn )
    {
      std::vector< tk::real > ur(5);
      // Internal cell velocity components
      auto v1l = ul[1]/ul[0];
      auto v2l = ul[2]/ul[0];
      auto v3l = ul[3]/ul[0];
      // Normal component of velocity
      auto vnl = v1l*fn[0] + v2l*fn[1] + v3l*fn[2];
      // Ghost state velocity components
      auto v1r = v1l - 2.0*vnl*fn[0];
      auto v2r = v2l - 2.0*vnl*fn[1];
      auto v3r = v3l - 2.0*vnl*fn[2];
      // Boundary condition
      ur[0] = ul[0];
      ur[1] = ur[0] * v1r;
      ur[2] = ur[0] * v2r;
      ur[3] = ur[0] * v3r;
      ur[4] = ul[4];
      return {{ std::move(ul), std::move(ur) }};
    }

    //! \brief Boundary state function providing the left and right state of a
    //!   face at farfield boundaries
    //! \param[in] ul Left (domain-internal) state
    //! \param[in] fn Unit face normal
    //! \return Left and right states for all scalar components in this PDE
    //!   system
    //! \note The function signature must follow tk::StateFn
    static tk::StateFn::result_type
    farfield( ncomp_t system, ncomp_t, const std::vector< tk::real >& ul,
              tk::real, tk::real, tk::real, tk::real,
              const std::array< tk::real, 3 >& fn )
    {
      using tag::param; using tag::bc;

      // Primitive variables from farfield
      auto frho = g_inputdeck.get< param, eq,
                                   tag::farfield_density >()[ system ];
      auto fp   = g_inputdeck.get< param, eq,
                                   tag::farfield_pressure >()[ system ];
      auto fu   = g_inputdeck.get< param, eq,
                                   tag::farfield_velocity >()[ system ];

      // Speed of sound from farfield
      auto fa = eos_soundspeed< eq >( system, frho, fp );

      // Normal component from farfield
      auto fvn = fu[0]*fn[0] + fu[1]*fn[1] + fu[2]*fn[2];

      // Mach number from farfield
      auto fM = fvn / fa;

      // Specific total energy from farfield
      auto frhoE =
        eos_totalenergy< eq >( system, frho, fu[0], fu[1], fu[2], fp );

      // Pressure from internal cell
      auto p = eos_pressure< eq >( system, ul[0], ul[1]/ul[0], ul[2]/ul[0],
                                   ul[3]/ul[0], ul[4] );

      auto ur = ul;

      if(fM <= -1)                         // Supersonic inflow
      {
        // For supersonic inflow, all the characteristics are from outside.
        // Therefore, we calculate the ghost cell state using the primitive
        // variables from outside.
        ur[0] = frho;
        ur[1] = frho * fu[0];
        ur[2] = frho * fu[1];
        ur[3] = frho * fu[2];
        ur[4] = frhoE;
      } else if(fM > -1 && fM < 0)       // Subsonic inflow
      {
        // For subsonic inflow, there are 1 outgoing characteristcs and 4
        // incoming characteristic. Therefore, we calculate the ghost cell state
        // by taking pressure from the internal cell and other quantities from
        // the outside.
        ur[0] = frho;
        ur[1] = frho * fu[0];
        ur[2] = frho * fu[1];
        ur[3] = frho * fu[2];
        ur[4] =
          eos_totalenergy< eq >( system, frho, fu[0], fu[1], fu[2], p );
      } else if(fM >= 0 && fM < 1)       // Subsonic outflow
      {
        // For subsonic outflow, there are 1 incoming characteristcs and 4
        // outgoing characteristic. Therefore, we calculate the ghost cell state
        // by taking pressure from the outside and other quantities from the
        // internal cell.
        ur[4] = eos_totalenergy< eq >( system, ul[0], ul[1]/ul[0], ul[2]/ul[0],
                                       ul[3]/ul[0], fp );
      }
      // Otherwise, for supersonic outflow, all the characteristics are from
      // internal cell. Therefore, we calculate the ghost cell state using the
      // conservative variables from outside.

      return {{ ul, ur }};
    }

    //! \brief Boundary state function providing the left and right state of a
    //!   face at extrapolation boundaries
    //! \param[in] ul Left (domain-internal) state
    //! \return Left and right states for all scalar components in this PDE
    //!   system
    //! \note The function signature must follow tk::StateFn
    static tk::StateFn::result_type
    extrapolate( ncomp_t, ncomp_t, const std::vector< tk::real >& ul,
                 tk::real, tk::real, tk::real, tk::real,
                 const std::array< tk::real, 3 >& )
    {
      return {{ ul, ul }};
    }

    //! Compute sources corresponding to a propagating front in user-defined box
    //! \param[in] t Physical time
    //! \param[in] inpoel Element point connectivity
    //! \param[in] boxelems Mesh node ids within user-defined box
    //! \param[in] coord Mesh node coordinates
    //! \param[in] geoElem Element geometry array
    //! \param[in] ndofel Vector of local number of degrees of freedome
    //! \param[in] R Right-hand side vector
    //! \details This function add the energy source corresponding to a planar
    //!   wave-front propagating along the z-direction with a user-specified
    //!   velocity, within a box initial condition, configured by the user.
    //!   Example (SI) units of the quantities involved:
    //!    * internal energy content (energy per unit volume): J/m^3
    //!    * specific energy (internal energy per unit mass): J/kg
    void boxSrc( tk::real t,
      const std::vector< std::size_t >& inpoel,
      const std::unordered_set< std::size_t >& boxelems,
      const tk::UnsMesh::Coords& coord,
      const tk::Fields& geoElem,
      const std::vector< std::size_t >& ndofel,
      tk::Fields& R ) const
    {
      const auto ndof = g_inputdeck.get< tag::discr, tag::ndof >();
      const auto& ic = g_inputdeck.get< tag::param, eq, tag::ic >();
      const auto& icbox = ic.get< tag::box >();
      const auto& initiate = icbox.get< tag::initiate >();

      const auto& boxenc = icbox.get< tag::energy_content >();

      Assert( boxenc.size() > m_system && !boxenc[m_system].empty(),
        "Box energy content unspecified in input file" );
      std::vector< tk::real >
        boxdim{ icbox.get< tag::xmin >(), icbox.get< tag::xmax >(),
                icbox.get< tag::ymin >(), icbox.get< tag::ymax >(),
                icbox.get< tag::zmin >(), icbox.get< tag::zmax >() };
      auto V_ex = (boxdim[1]-boxdim[0]) * (boxdim[3]-boxdim[2]) *
        (boxdim[5]-boxdim[4]);

      // determine times at which sourcing is initialized and terminated
      const auto& iv = initiate.get< tag::velocity >()[ m_system ];
      Assert( iv.size() == 1, "Excess velocities in ic-box block" );
      auto wFront = 0.1;
      auto tInit = 0.0;
      auto tFinal = tInit + (boxdim[5] - boxdim[4] - 2.0*wFront) /
        std::fabs(iv[0]);
      auto aBox = (boxdim[1]-boxdim[0]) * (boxdim[3]-boxdim[2]);

      const auto& cx = coord[0];
      const auto& cy = coord[1];
      const auto& cz = coord[2];

      if (t >= tInit && t <= tFinal) {

        // The energy front is assumed to have a half-sine-wave shape. The half
        // wave-length is the width of the front. At t=0, the center of this
        // front (i.e. the peak of the partial-sine-wave) is at X_0 + W_0.
        // W_0 is calculated based on the width of the front and the direction
        // of propagation (which is assumed to be along the z-direction).
        // If the front propagation velocity is positive, it is assumed that the
        // initial position of the energy source is the minimum z-coordinate of
        // the box; whereas if this velocity is negative, the initial position
        // is the maximum z-coordinate of the box.

        // initial center of front
        tk::real zInit(boxdim[4]);
        if (iv[0] < 0.0) zInit = boxdim[5];
        // current location of front
        auto z0 = zInit + iv[0]*t;
        auto z1 = z0 + std::copysign(wFront, iv[0]);
        tk::real s0(z0), s1(z1);
        // if velocity of propagation is negative, initial position is z1
        if (iv[0] < 0.0) {
          s0 = z1;
          s1 = z0;
        }
        // Sine-wave (positive part of the wave) source term amplitude
        auto pi = 4.0 * std::atan(1.0);
        auto amplE = boxenc[m_system][0] * V_ex * pi
          / (aBox * wFront * 2.0 * (tFinal-tInit));
        //// Square wave (constant) source term amplitude
        //auto amplE = boxenc[m_system][0] * V_ex
        //  / (aBox * wFront * (tFinal-tInit));

        // add source
        for (auto e : boxelems) {
          auto zc = geoElem(e,3,0);

          if (zc >= s0 && zc <= s1) {
            auto ng = tk::NGvol(ndofel[e]);

            // arrays for quadrature points
            std::array< std::vector< tk::real >, 3 > coordgp;
            std::vector< tk::real > wgp;

            coordgp[0].resize( ng );
            coordgp[1].resize( ng );
            coordgp[2].resize( ng );
            wgp.resize( ng );

            tk::GaussQuadratureTet( ng, coordgp, wgp );

            // Extract the element coordinates
            std::array< std::array< tk::real, 3>, 4 > coordel {{
              {{ cx[ inpoel[4*e  ] ], cy[ inpoel[4*e  ] ], cz[ inpoel[4*e  ] ] }},
              {{ cx[ inpoel[4*e+1] ], cy[ inpoel[4*e+1] ], cz[ inpoel[4*e+1] ] }},
              {{ cx[ inpoel[4*e+2] ], cy[ inpoel[4*e+2] ], cz[ inpoel[4*e+2] ] }},
              {{ cx[ inpoel[4*e+3] ], cy[ inpoel[4*e+3] ], cz[ inpoel[4*e+3] ] }} }};

            for (std::size_t igp=0; igp<ng; ++igp)
            {
              // Compute the coordinates of quadrature point at physical domain
              auto gp = tk::eval_gp( igp, coordel, coordgp );

              // Compute the basis function
              auto B = tk::eval_basis( ndofel[e], coordgp[0][igp], coordgp[1][igp],
                coordgp[2][igp] );

              // Compute the source term variable
              std::array< tk::real, 5 > s{{0.0, 0.0, 0.0, 0.0, 0.0}};
              s[4] = amplE * std::sin(pi*(gp[2]-s0)/wFront);

              auto wt = wgp[igp] * geoElem(e, 0, 0);

              tk::update_rhs( m_offset, ndof, ndofel[e], wt, e, B, s, R );
            }
          }
        }
      }
    }
};

} // dg::

} // inciter::

#endif // DGCompFlow_h<|MERGE_RESOLUTION|>--- conflicted
+++ resolved
@@ -734,13 +734,7 @@
     std::vector< tk::real >
     analyticSolution( tk::real xi, tk::real yi, tk::real zi, tk::real t ) const
     {
-<<<<<<< HEAD
-      int inbox = 0;
-      return Problem::solution( m_system, m_ncomp, xi, yi, zi, t, inbox );
-=======
-      auto s = Problem::solution( m_system, m_ncomp, xi, yi, zi, t );
-      return std::vector< tk::real >( std::begin(s), std::end(s) );
->>>>>>> af1fc29b
+      return Problem::solution( m_system, m_ncomp, xi, yi, zi, t );
     }
 
     //! Compute nodal field output

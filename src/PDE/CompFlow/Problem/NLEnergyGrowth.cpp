// *****************************************************************************
/*!
  \file      src/PDE/CompFlow/Problem/NLEnergyGrowth.cpp
  \copyright 2012-2015 J. Bakosi,
             2016-2018 Los Alamos National Security, LLC.,
             2019 Triad National Security, LLC.
             All rights reserved. See the LICENSE file for details.
  \brief     Problem configuration for the compressible flow equations
  \details   This file defines a Problem policy class for the compressible flow
    equations, defined in PDE/CompFlow/CompFlow.h. See PDE/CompFlow/Problem.h
    for general requirements on Problem policy classes for CompFlow.
*/
// *****************************************************************************

#include "NLEnergyGrowth.hpp"
#include "Inciter/InputDeck/InputDeck.hpp"
#include "EoS/EoS.hpp"

namespace inciter {

extern ctr::InputDeck g_inputdeck;

} // ::inciter

using inciter::CompFlowProblemNLEnergyGrowth;

tk::real
CompFlowProblemNLEnergyGrowth::hx( tk::real bx, tk::real by, tk::real bz,
                                   tk::real x, tk::real y, tk::real z )
// *****************************************************************************
//  Compute internal energy parameter
//! \param[in] bx Parameter betax
//! \param[in] by Parameter betay
//! \param[in] bz Parameter betaz
//! \param[in] x X coordinate to evaluate at
//! \param[in] y Y coordinate to evaluate at
//! \param[in] z Z coordinate to evaluate at
//! \return Internal energy parameter
// *****************************************************************************
{
  return std::cos(bx*M_PI*x) * std::cos(by*M_PI*y) * std::cos(bz*M_PI*z);
}

tk::real
CompFlowProblemNLEnergyGrowth::ec( tk::real ce, tk::real kappa, tk::real t,
                                   tk::real h, tk::real p )
// *****************************************************************************
//  Compute a power of the internal energy
//! \param[in] ce Internal energy parameter
//! \param[in] kappa Internal energy parameter
//! \param[in] t Physical time
//! \param[in] h Internal energy parameter
//! \param[in] p Power
//! \return Internal energy raised to power p
// *****************************************************************************
{
  return std::pow( -3.0*(ce + kappa*h*h*t), p );
}

tk::SolutionFn::result_type
CompFlowProblemNLEnergyGrowth::solution( ncomp_t system,
                                         [[maybe_unused]] ncomp_t ncomp,
                                         tk::real x,
                                         tk::real y,
                                         tk::real z,
                                         tk::real t )
// *****************************************************************************
//! Evaluate analytical solution at (x,y,z,t) for all components
//! \param[in] system Equation system index, i.e., which compressible
//!   flow equation system we operate on among the systems of PDEs
//! \param[in] x X coordinate where to evaluate the solution
//! \param[in] ncomp Number of scalar components in this PDE system
//! \param[in] y Y coordinate where to evaluate the solution
//! \param[in] z Z coordinate where to evaluate the solution
//! \param[in] t Time where to evaluate the solution
//! \return Values of all components evaluated at (x,y,z,t)
//! \note The function signature must follow tk::SolutionFn
// *****************************************************************************
{
<<<<<<< HEAD
  Assert( ncomp == m_ncomp, "Number of scalar components must be " +
                            std::to_string(m_ncomp) );
=======
  IGNORE(ncomp);
>>>>>>> 76970ea8
  using tag::param;

  // manufactured solution parameters
  const auto ce = g_inputdeck.get< param, eq, tag::ce >()[system];
  const auto r0 = g_inputdeck.get< param, eq, tag::r0 >()[system];
  const auto a = g_inputdeck.get< param, eq, tag::alpha >()[system];
  const auto k = g_inputdeck.get< param, eq, tag::kappa >()[system];
  const auto bx = g_inputdeck.get< param, eq, tag::betax >()[system];
  const auto by = g_inputdeck.get< param, eq, tag::betay >()[system];
  const auto bz = g_inputdeck.get< param, eq, tag::betaz >()[system];
  // spatial component of density field
  const tk::real gx = 1.0 - x*x - y*y - z*z;
  // internal energy parameter
  const auto h = hx( bx, by, bz, x, y, z );
  // temporal component of the density field
  tk::real ft = std::exp( -a*t );
  // solution at t
  auto r = r0 + ft*gx;

  return {{ r, 0.0, 0.0, 0.0, r*ec(ce,k,t,h,-1.0/3.0) }};
}

std::vector< tk::real >
CompFlowProblemNLEnergyGrowth::solinc( ncomp_t system, ncomp_t ncomp,
  tk::real x, tk::real y, tk::real z, tk::real t, tk::real dt ) const
// *****************************************************************************
// Evaluate the increment from t to t+dt of the analytical solution at (x,y,z)
// for all components
//! \param[in] system Equation system index, i.e., which compressible
//!   flow equation system we operate on among the systems of PDEs
//! \param[in] ncomp Number of scalar components in this PDE system
//! \param[in] x X coordinate where to evaluate the solution
//! \param[in] y Y coordinate where to evaluate the solution
//! \param[in] z Z coordinate where to evaluate the solution
//! \param[in] t Time where to evaluate the solution increment starting from
//! \param[in] dt Time increment at which evaluate the solution increment to
//! \return Increment in values of all components evaluated at (x,y,z,t+dt)
// *****************************************************************************
{
  auto st1 = solution( system, ncomp, x, y, z, t );
  auto st2 = solution( system, ncomp, x, y, z, t+dt );
  std::transform( begin(st1), end(st1), begin(st2), begin(st2),
                  []( tk::real s, tk::real& d ){ return d -= s; } );
  return st2;
}

tk::SrcFn::result_type
CompFlowProblemNLEnergyGrowth::src( ncomp_t system, ncomp_t ncomp, tk::real x,
                                    tk::real y, tk::real z, tk::real t )
// *****************************************************************************
//  Compute and return source term for NLEG manufactured solution
//! \param[in] system Equation system index, i.e., which compressible
//!   flow equation system we operate on among the systems of PDEs
//! \param[in] ncomp Number of scalar components in this PDE system
//! \param[in] x X coordinate where to evaluate the solution
//! \param[in] y Y coordinate where to evaluate the solution
//! \param[in] z Z coordinate where to evaluate the solution
//! \param[in] t Physical time at which to evaluate the source
//! \return Array of reals containing the source for all components
//! \note The function signature must follow tk::SrcFn
// *****************************************************************************
{
  using tag::param; using std::sin; using std::cos;
  // manufactured solution parameters
  const auto a = g_inputdeck.get< param, eq, tag::alpha >()[system];
  const auto bx = g_inputdeck.get< param, eq, tag::betax >()[system];
  const auto by = g_inputdeck.get< param, eq, tag::betay >()[system];
  const auto bz = g_inputdeck.get< param, eq, tag::betaz >()[system];
  const auto ce = g_inputdeck.get< param, eq, tag::ce >()[system];
  const auto kappa = g_inputdeck.get< param, eq, tag::kappa >()[system];
  const auto r0 = g_inputdeck.get< param, eq, tag::r0 >()[system];
  // ratio of specific heats
  const auto g = g_inputdeck.get< param, eq, tag::gamma >()[system][0];
  // spatial component of density field
  const auto gx = 1.0 - x*x - y*y - z*z;
  // derivative of spatial component of density field
  const std::array< tk::real, 3 > dg{{ -2.0*x, -2.0*y, -2.0*z }};
  // spatial component of energy field
  const auto h = hx( bx, by, bz, x, y, z );
  // derivative of spatial component of energy field
  std::array< tk::real, 3 >
    dh{{ -bx*M_PI*sin(bx*M_PI*x)*cos(by*M_PI*y)*cos(bz*M_PI*z),
         -by*M_PI*cos(bx*M_PI*x)*sin(by*M_PI*y)*cos(bz*M_PI*z),
         -bz*M_PI*cos(bx*M_PI*x)*cos(by*M_PI*y)*sin(bz*M_PI*z) }};
  // temporal function f and its derivative
  const auto ft = std::exp(-a*t);
  const auto dfdt = -a*ft;
  // density and its derivatives
  const auto rho = r0 + ft*gx;
  const std::array< tk::real, 3 > drdx{{ ft*dg[0], ft*dg[1], ft*dg[2] }};
  const auto drdt = gx*dfdt;
  // internal energy and its derivatives
  const auto ie = ec( ce, kappa, t, h, -1.0/3.0 );
  const std::array< tk::real, 3 > dedx{{
    2.0*std::pow(ie,4.0)*kappa*h*dh[0]*t,
    2.0*std::pow(ie,4.0)*kappa*h*dh[1]*t,
    2.0*std::pow(ie,4.0)*kappa*h*dh[2]*t }};
  const auto dedt = kappa*h*h*std::pow(ie,4.0);
  // sources
  std::vector< tk::real > r( ncomp );
  // density source
  r[0] = drdt;
  // momentum source
  r[1] = (g-1.0)*(rho*dedx[0] + ie*drdx[0]);
  r[2] = (g-1.0)*(rho*dedx[1] + ie*drdx[1]);
  r[3] = (g-1.0)*(rho*dedx[2] + ie*drdx[2]);
  // energy source
  r[4] = rho*dedt + ie*drdt;
  return r;
}

void
CompFlowProblemNLEnergyGrowth::side( std::unordered_set< int >& conf ) const
// *****************************************************************************
//  Query all side set IDs the user has configured for all components in this
//  PDE system
//! \param[in,out] conf Set of unique side set IDs to add to
// *****************************************************************************
{
  using tag::param; using tag::bcdir;

  for (const auto& s : g_inputdeck.get< param, eq, bcdir >())
    for (const auto& i : s)
      conf.insert( std::stoi(i) );
}

std::vector< std::string >
CompFlowProblemNLEnergyGrowth::fieldNames( ncomp_t ) const
// *****************************************************************************
// Return field names to be output to file
//! \return Vector of strings labelling fields output in file
// *****************************************************************************
{
  std::vector< std::string > n;

  n.push_back( "density_numerical" );
  n.push_back( "x-velocity_numerical" );
  n.push_back( "y-velocity_numerical" );
  n.push_back( "z-velocity_numerical" );
  n.push_back( "specific_total_energy_numerical" );
  n.push_back( "pressure_numerical" );
  n.push_back( "density_analytical" );
  n.push_back( "x-velocity_analytical" );
  n.push_back( "y-velocity_analytical" );
  n.push_back( "z-velocity_analytical" );
  n.push_back( "specific_total_energy_analytical" );
  n.push_back( "pressure_analytical" );
  n.push_back( "err(rho)" );
  n.push_back( "err(e)" );

  return n;
}

std::vector< std::vector< tk::real > >
CompFlowProblemNLEnergyGrowth::fieldOutput(
  ncomp_t system,
  ncomp_t ncomp,
  ncomp_t offset,
  tk::real t,
  tk::real V,
  const std::vector< tk::real >& vol,
  const std::array< std::vector< tk::real >, 3 >& coord,
  tk::Fields& U ) const
// *****************************************************************************
//  Return field output going to file
//! \param[in] system Equation system index, i.e., which compressible
//!   flow equation system we operate on among the systems of PDEs
//! \param[in] ncomp Number of scalar components in this PDE system
//! \param[in] offset System offset specifying the position of the system of
//!   PDEs among other systems
//! \param[in] t Physical time
//! \param[in] V Total mesh volume (across the whole problem)
//! \param[in] vol Nodal mesh volumes
//! \param[in] coord Mesh node coordinates
//! \param[in] U Solution vector at recent time step
//! \return Vector of vectors to be output to file
// *****************************************************************************
{
  // number of degree of freedom
  const std::size_t ndof =
    g_inputdeck.get< tag::discr, tag::ndof >();

  std::vector< std::vector< tk::real > > out;
  auto r = U.extract( 0*ndof, offset );
  auto u = U.extract( 1*ndof, offset );
  auto v = U.extract( 2*ndof, offset );
  auto w = U.extract( 3*ndof, offset );
  auto E = U.extract( 4*ndof, offset );

  // mesh node coordinates
  const auto& x = coord[0];
  const auto& y = coord[1];
  const auto& z = coord[2];

  out.push_back( r );
  std::transform( r.begin(), r.end(), u.begin(), u.begin(),
                  []( tk::real s, tk::real& d ){ return d /= s; } );
  out.push_back( u );
  std::transform( r.begin(), r.end(), v.begin(), v.begin(),
                  []( tk::real s, tk::real& d ){ return d /= s; } );
  out.push_back( v );
  std::transform( r.begin(), r.end(), w.begin(), w.begin(),
                  []( tk::real s, tk::real& d ){ return d /= s; } );
  out.push_back( w );
  std::transform( r.begin(), r.end(), E.begin(), E.begin(),
                  []( tk::real s, tk::real& d ){ return d /= s; } );
  out.push_back( E );

  auto p = r;
  for (std::size_t i=0; i<r.size(); ++i)
    p[i] = eos_pressure< eq >( system, r[i], u[i], v[i], w[i], r[i]*E[i] );
  out.push_back( p );

  auto er = r, ee = r;
  for (std::size_t i=0; i<r.size(); ++i) {
    auto s = solution( system, ncomp, x[i], y[i], z[i], t );
    er[i] = std::pow( r[i] - s[0], 2.0 ) * vol[i] / V;
    ee[i] = std::pow( E[i] - s[4]/s[0], 2.0 ) * vol[i] / V;
    r[i] = s[0];
    u[i] = s[1]/s[0];
    v[i] = s[2]/s[0];
    w[i] = s[3]/s[0];
    E[i] = s[4]/s[0];
    p[i] = eos_pressure< eq >( system, r[i], u[i], v[i], w[i], r[i]*E[i] );
  }

  out.push_back( r );
  out.push_back( u );
  out.push_back( v );
  out.push_back( w );
  out.push_back( E );
  out.push_back( p );

  out.push_back( er );
  out.push_back( ee );

  return out;
}

std::vector< std::string >
CompFlowProblemNLEnergyGrowth::names( ncomp_t ) const
// *****************************************************************************
//  Return names of integral variables to be output to diagnostics file
//! \return Vector of strings labelling integral variables output
// *****************************************************************************
{
  return { "r", "ru", "rv", "rw", "re" };
}<|MERGE_RESOLUTION|>--- conflicted
+++ resolved
@@ -77,12 +77,8 @@
 //! \note The function signature must follow tk::SolutionFn
 // *****************************************************************************
 {
-<<<<<<< HEAD
-  Assert( ncomp == m_ncomp, "Number of scalar components must be " +
-                            std::to_string(m_ncomp) );
-=======
-  IGNORE(ncomp);
->>>>>>> 76970ea8
+  Assert( ncomp == ncomp, "Number of scalar components must be " +
+                          std::to_string(ncomp) );
   using tag::param;
 
   // manufactured solution parameters

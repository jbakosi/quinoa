--- conflicted
+++ resolved
@@ -2,11 +2,7 @@
 /*!
   \file      src/DiffEq/OrnsteinUhlenbeck.h
   \author    J. Bakosi
-<<<<<<< HEAD
-  \date      Thu 30 Apr 2015 03:02:05 PM MDT
-=======
   \date      Thu 30 Apr 2015 10:18:32 PM MDT
->>>>>>> adcf2eb8
   \copyright 2012-2015, Jozsef Bakosi.
   \brief     System of Ornstein-Uhlenbeck SDEs
   \details   This file implements the time integration of a system of stochastic

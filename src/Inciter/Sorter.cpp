// *****************************************************************************
/*!
  \file      src/Inciter/Sorter.cpp
  \copyright 2012-2015 J. Bakosi,
             2016-2018 Los Alamos National Security, LLC.,
             2019-2020 Triad National Security, LLC.
             All rights reserved. See the LICENSE file for details.
  \brief     Mesh sorter for global distributed mesh reordering
  \see       Sorter.h for more info.
*/
// *****************************************************************************

#include <vector>
#include <algorithm>

#include "Sorter.hpp"
#include "Reorder.hpp"
#include "DerivedData.hpp"
#include "Inciter/InputDeck/InputDeck.hpp"

namespace inciter {

extern ctr::InputDeck g_inputdeck;

} // inciter::

using inciter::Sorter;

Sorter::Sorter( std::size_t meshid,
                const std::vector< Transfer >& t,
                const CProxy_Transporter& transporter,
                const tk::CProxy_MeshWriter& meshwriter,
                const tk::SorterCallback& cbs,
                const std::vector< Scheme >& scheme,
                CkCallback reorderRefiner,
                const std::vector< std::size_t >& ginpoel,
                const tk::UnsMesh::CoordMap& coordmap,
                const std::map< int, std::vector< std::size_t > >& bface,
                const std::vector< std::size_t >& triinpoel,
                const std::map< int, std::vector< std::size_t > >& bnode,
                int nchare ) :
  m_meshid( meshid ),
  m_transfer( t ),
  m_host( transporter ),
  m_meshwriter( meshwriter ),
  m_cbs( cbs ),
  m_scheme( scheme ),
  m_reorderRefiner( reorderRefiner ),
  m_ginpoel( ginpoel ),
  m_coordmap( coordmap ),
  m_nbnd( 0 ),
  m_bface( bface ),
  m_triinpoel( triinpoel ),
  m_bnode( bnode ),
  m_nchare( nchare ),
  m_nodeset( begin(ginpoel), end(ginpoel) ),
  m_noffset( 0 ),
  m_nodech(),
  m_chnode(),
  m_edgech(),
  m_chedge(),
  m_msum(),
  m_reordcomm(),
  m_start( 0 ),
  m_newnodes(),
  m_newcoordmap(),
  m_reqnodes(),
  m_lower( 0 ),
  m_upper( 0 )
// *****************************************************************************
//  Constructor: prepare owned mesh node IDs for reordering
//! \param[in] meshid Mesh ID
//! \param[in] transporter Transporter (host) Charm++ proxy
//! \param[in] meshwriter Mesh writer Charm++ proxy
//! \param[in] cbs Charm++ callbacks for Sorter
//! \param[in] scheme Discretization schemes (one per mesh)
//! \param[in] reorderRefiner Callback to use to send reordered mesh to Refiner
//! \param[in] ginpoel Mesh connectivity (this chare) using global node IDs
//! \param[in] coordmap Mesh node coordinates (this chare) for global node IDs
//! \param[in] bface Face lists mapped to side set ids
//! \param[in] triinpoel Interconnectivity of points and boundary-faces
//! \param[in] bnode Node ids mapped to side set ids
//! \param[in] nchare Total number of Charm++ worker chares
// *****************************************************************************
{
  // Ensure boundary face ids will not index out of face connectivity
  Assert( std::all_of( begin(m_bface), end(m_bface),
            [&](const auto& s)
            { return std::all_of( begin(s.second), end(s.second),
                       [&](auto f){ return f*3+2 < m_triinpoel.size(); } ); } ),
          "Boundary face data structures inconsistent" );
}

void
Sorter::setup( std::size_t npoin )
// *****************************************************************************
// Setup chare mesh boundary node communication map
//! \param[in] npoin Total number of mesh points in mesh. Note that the number
//!   of mesh points does not have to be exactly the total number of points in
//!   the mesh. It can be a larger number, but not less. This is only used here
//!   to assign nodes to workers that will assign ids to mesh nodes during node
//!   reordering.
// *****************************************************************************
{
  // Compute the number of nodes (chunksize) a chare will build a node
  // communication map for. We compute two values of chunksize: one for when
  // the global node ids are abounded between [0...npoin-1], inclusive, and
  // another one for when the global node ids are assigned by a hash algorithm
  // during initial mesh refinement. In the latter case, the maximum
  // representable value of a std::size_t is assumed to be the large global node
  // id and is used to compute the chunksize. To compute the bin id, we attempt
  // to use the first chunksize first: if it gives a chare id that is
  // (strictly) lower than the number of chares, that's good. If not, we compute
  // the bin id based on the second chunksize, which almost always will give a
  // bin id strictly lower than the number of chares, except if the global node
  // id assigned by the hash algorithm in Refiner hits the maximum
  // representable number in std::size_t. If that is the case, we just assign
  // that node to the last chare.
  auto N = static_cast< std::size_t >( m_nchare );
  std::array< std::size_t, 2 > chunksize{{
     npoin / N, std::numeric_limits< std::size_t >::max() / N }};

  const auto scheme = g_inputdeck.get< tag::discr, tag::scheme >();

  // Find chare-boundary nodes and edges of our mesh chunk. This algorithm
  // collects the global mesh node ids and edges on the chare boundary. A node
  // is on a chare boundary if it belongs to a face of a tetrahedron that has
  // no neighbor tet at a face. The edge is on the chare boundary if its first
  // edge-end point is on a chare boundary. The nodes are categorized to bins
  // that will be sent to different chares to build point-to-point
  // communication maps across all chares. The binning is determined by the
  // global node id divided by the chunksizes. See discussion above on how we
  // use two chunksizes for global node ids assigned by the hash algorithm in
  // Refiner (if initial mesh refinement has been done).
  tk::CommMaps chbnd;
  auto el = tk::global2local( m_ginpoel );      // generate local mesh data
  const auto& inpoel = std::get< 0 >( el );     // local connectivity
  auto esup = tk::genEsup( inpoel, 4 );         // elements surrounding points
  auto esuel = tk::genEsuelTet( inpoel, esup ); // elems surrounding elements
  for (std::size_t e=0; e<esuel.size()/4; ++e) {
    auto mark = e*4;
    for (std::size_t f=0; f<4; ++f)
      if (esuel[mark+f] == -1)
        for (std::size_t n=0; n<3; ++n) {
          auto g = m_ginpoel[ mark+tk::lpofa[f][n] ];
          auto bin = g / chunksize[0];
          if (bin >= N) bin = g / chunksize[1];
          if (bin >= N) bin = N - 1;
          Assert( bin < N, "Will index out of number of chares" );
          auto& b = chbnd[ static_cast< int >( bin ) ];
          b.get< tag::node >().insert( g );
          if (scheme == ctr::SchemeType::ALECG) {
            auto h = m_ginpoel[ mark + tk::lpofa[ f ][ tk::lpoet[n][1] ] ];
            b.get< tag::edge >().insert( { std::min(g,h), std::max(g,h) } );
          }
        }
  }

  // Send boundary data in bins to chares that will compute communication maps
  // for the data in the bin. These bins form a distributed table.  Note that
  // we only send data to those chares that have data to work on. The receiving
  // sides do not know in advance if they receive messages or not.  Completion
  // is detected by having the receiver respond back and counting the responses
  // on the sender side, i.e., this chare.
  m_nbnd = chbnd.size();
  if (m_nbnd == 0)
    contribute( sizeof(std::size_t), &m_meshid, CkReduction::nop,
                m_cbs.get< tag::queried >() );
  else
    for (const auto& [ targetchare, bnd ] : chbnd)
      thisProxy[ targetchare ].query( thisIndex, bnd );
}

void
Sorter::query( int fromch, const tk::AllCommMaps& bnd )
// *****************************************************************************
// Incoming query for a list of mesh nodes for which this chare compiles node
// communication maps
//! \param[in] fromch Sender chare ID
//! \param[in] bnd Chare-boundary data from another chare
// *****************************************************************************
{
  // Store incoming nodes in node->chare and its inverse, chare->node, maps
  const auto& nodes = bnd.get< tag::node >();
  for (auto n : nodes) m_nodech[ n ].push_back( fromch );
  m_chnode[ fromch ].insert( begin(nodes), end(nodes) );

  // Store incoming edges in edge->chare and its inverse, chare->edge, maps
  const auto& edges = bnd.get< tag::edge >();
  for (const auto& e : edges) m_edgech[ e ].push_back( fromch );
  m_chedge[ fromch ].insert( begin(edges), end(edges) );

  // Report back to chare message received from
  thisProxy[ fromch ].recvquery();
}

void
Sorter::recvquery()
// *****************************************************************************
// Receive receipt of boundary node lists to query
// *****************************************************************************
{
  if (--m_nbnd == 0)
    contribute( sizeof(std::size_t), &m_meshid, CkReduction::nop,
                m_cbs.get< tag::queried >() );
}

void
Sorter::response()
// *****************************************************************************
//  Respond to boundary node list queries
// *****************************************************************************
{
  std::unordered_map< int, tk::CommMaps > exp;

  // Compute node communication map to be sent back to chares
  for (const auto& [ neighborchare, bndnodes ] : m_chnode) {
    auto& nc = exp[ neighborchare ];
    for (auto n : bndnodes)
      for (auto d : tk::cref_find(m_nodech,n))
        if (d != neighborchare)
          nc[d].get< tag::node >().insert( n );
  }

  // Compute edge communication map to be sent back to chares
  for (const auto& [ neighborchare, bndedges ] : m_chedge) {
    auto& ec = exp[ neighborchare ];
    for (const auto& e : bndedges)
      for (auto d : tk::cref_find(m_edgech,e))
        if (d != neighborchare)
          ec[d].get< tag::edge >().insert( e );
  }

  // Send communication maps to chares that issued a query to us. Communication
  // maps were computed above for those chares that queried this map from us.
  // This data form a distributed table and we only work on a chunk of it. Note
  // that we only send data back to those chares that have queried us. The
  // receiving sides do not know in advance if the receive messages or not.
  // Completion is detected by having the receiver respond back and counting
  // the responses on the sender side, i.e., this chare.
  m_nbnd = exp.size();
  if (m_nbnd == 0)
    contribute( sizeof(std::size_t), &m_meshid, CkReduction::nop,
                m_cbs.get< tag::responded >() );
  else
    for (const auto& [ targetchare, maps ] : exp)
      thisProxy[ targetchare ].bnd( thisIndex, maps );
}

void
Sorter::bnd( int fromch, const tk::CommMaps& msum )
// *****************************************************************************
// Receive boundary node communication maps for our mesh chunk
//! \param[in] fromch Sender chare ID
//! \param[in] msum Communication map(s) assembled by chare fromch
// *****************************************************************************
{
  for (const auto& [ neighborchare, maps ] : msum) {
    auto& m = m_msum[ neighborchare ];
    const auto& nodemap = maps.get< tag::node >();
    m.get< tag::node >().insert( begin(nodemap), end(nodemap) );
    const auto& edgemap = maps.get< tag::edge >();
    m.get< tag::edge >().insert( begin(edgemap), end(edgemap) );
  }

  // Report back to chare message received from
  thisProxy[ fromch ].recvbnd();
}

void
Sorter::recvbnd()
// *****************************************************************************
// Receive receipt of boundary node communication map
// *****************************************************************************
{
  if (--m_nbnd == 0)
    contribute( sizeof(std::size_t), &m_meshid, CkReduction::nop,
                m_cbs.get< tag::responded >() );
}

void
Sorter::start()
// *****************************************************************************
//  Start reordering (if enabled)
// *****************************************************************************
{
  // Keep only those edges in edge comm map whose both end-points are in the
  // node comm map
  for (auto& [ neighborchare, maps ] : m_msum) {
    const auto& nodes = maps.get< tag::node >();
    tk::EdgeSet edges;
    for (const auto& e : maps.get< tag::edge >())
      if (nodes.find(e[0]) != end(nodes) && nodes.find(e[1]) != end(nodes))
        edges.insert( e );
    maps.get< tag::edge >() = std::move(edges);
  }

  if (g_inputdeck.get< tag::cmd, tag::feedback >()) m_host.chcomm();

  tk::destroy( m_nodech );
  tk::destroy( m_chnode );

  if (g_inputdeck.get< tag::discr, tag::pelocal_reorder >())
    mask();   // continue with mesh node reordering if requested (or required)
  else
    createDiscWorkers();  // skip mesh node reordering
}

void
Sorter::mask()
// *****************************************************************************
//  Start preparing for mesh node reordering in parallel
// *****************************************************************************
{
  // Compute asymmetric communcation map that will be used for reordering. This
  // communication map is asymmetric because it associates global mesh node IDs
  // to chares only with lower IDs than thisIndex. That is because this chare
  // will need to receive new (reorderd) node IDs only from chares with lower
  // IDs than thisIndex during node reordering. Since it only stores data for
  // lower chare IDs, it is asymmetric. Note that because of this algorithm the
  // type of m_msum is an ordered map, because of the std::none_of() algorithm
  // needs to look at ALL chares this chare potentially communicates nodes with
  // that have lower chare IDs that thisIndex. Since the map is ordered, it can
  // walk through from the beginning of m_msum until the outer loop variable c,
  // which is the chare ID the outer loop works on in a given cycle.
  for (auto c=m_msum.cbegin(); c!=m_msum.cend(); ++c)
    if (thisIndex > c->first) {
      auto& n = m_reordcomm[ c->first ];
      for (auto j : c->second.get< tag::node >())
        if (std::none_of( m_msum.cbegin(), c,
             [j]( const auto& s ) {
               const auto& nodemap = s.second.template get< tag::node >();
               return nodemap.find(j) != end(nodemap); } ))
        {
          n.insert(j);
        }
      if (n.empty()) m_reordcomm.erase( c->first );
    }

  // Count up total number of nodes this chare will need to receive
  auto nrecv = tk::sumvalsize( m_reordcomm );

  if ( g_inputdeck.get< tag::cmd, tag::feedback >() ) m_host.chmask();

  // Compute number of mesh node IDs we will assign IDs to
  auto nuniq = m_nodeset.size() - nrecv;

  // Start computing offsets for node reordering
  thisProxy.offset( thisIndex, nuniq );
}

void
Sorter::offset( int c, std::size_t u )
// *****************************************************************************
//  Receive number of uniquely assigned global mesh node IDs from chares with
//  lower IDs than thisIndex
//! \param[in] c Chare ID
//! \param[in] u Number of mesh node IDs chare c will assign IDs to
//! \details This function computes the offset each chare will need to start
//!   assigning its new node IDs from. The offset for a chare is the
//!   offset for the previous chare plus the number of node IDs the previous
//!   chare (uniquely) assigns new IDs for minus the number of node IDs the
//!   previous chare receives from others (lower chares). This is computed here
//!   in a parallel/distributed fashion by each chare sending its number of node
//!   IDs (that it uniquely assigns) to all chares. Note that each chare would
//!   only need to send this information to chares with higher IDs, but instead
//!   this function is called in a broadcast fashion, because that is more
//!   efficient than individual calls to only chares with higher IDs. Therefore
//!   when computing the offsets, we only count the lower chares. When this is
//!   done, we have the precise asymmetric communication map as well as the
//!   start offset on all chares and so we can start the distributed global mesh
//!   node ID reordering.
// *****************************************************************************
{
  if (c < thisIndex) m_start += u;
  if (++m_noffset == m_nchare) reorder();
}

void
Sorter::reorder()
// *****************************************************************************
//  Reorder global mesh node IDs
// *****************************************************************************
{
  // Activate SDAG waits for arriving requests from other chares requesting new
  // node IDs for node IDs we assign new IDs to during reordering; and for
  // computing/receiving lower and upper bounds of global node IDs our chare's
  // linear system will operate on after reordering.
  thisProxy[ thisIndex ].wait4prep();

  // Send out request for new global node IDs for nodes we do not reorder
  for (const auto& [ targetchare, nodes ] : m_reordcomm)
    thisProxy[ targetchare ].request( thisIndex, nodes );

  // Lambda to decide if node is assigned a new ID by this chare. If node is not
  // found in the asymmetric communication map, it is owned, i.e., this chare
  // assigns its new id.
  auto ownnode = [ this ]( std::size_t p ) {
    return std::all_of( m_reordcomm.cbegin(), m_reordcomm.cend(),
                        [&](const auto& s)
                        { return s.second.find(p) == s.second.cend(); } );
  };

  // Reorder our chunk of the mesh node IDs. Looping through all of our node
  // IDs, we test if we are to assign a new ID to a node ID, and if so, we
  // assign a new ID, i.e., reorder, by constructing a map associating new to
  // old IDs (m_newnodes). We also count up the reordered nodes, which serves as
  // the new node id. We also store the node coordinates associated to the new
  // node ID.
  for (auto p : m_nodeset)
    if (ownnode(p)) {
      m_newnodes[ p ] = m_start;        // assign new node ID (reorder)
      m_newcoordmap.emplace( m_start, tk::cref_find(m_coordmap,p) );
      ++m_start;
    }

  // Trigger SDAG wait indicating that reordering our node IDs are complete
  reorderowned_complete();

  // If all our nodes have new IDs assigned, reordering complete on this chare
  if (m_newnodes.size() == m_nodeset.size()) finish();
}

void
Sorter::request( int c, const std::unordered_set< std::size_t >& nd )
// *****************************************************************************
//  Request new global node IDs for old node IDs
//! \param[in] c Chare request coming from and to which we send new IDs to
//! \param[in] nd Set of old node IDs whose new IDs are requested
// *****************************************************************************
{
  // Queue up requesting chare and node IDs
  m_reqnodes.push_back( { c, nd } );
  // Trigger SDAG wait signaling that node IDs have been requested from us
  nodes_requested_complete();
}

void
Sorter::prepare()
// *****************************************************************************
//  Find new node IDs for old ones and return them to the requestor(s)
// *****************************************************************************
{
  // Find and return new node IDs to sender
  for (const auto& [ requestorchare, nodes ] : m_reqnodes) {
    std::unordered_map< std::size_t,
      std::tuple< std::size_t, tk::UnsMesh::Coord > > n;
    for (auto p : nodes) {
      auto newid = tk::cref_find( m_newnodes, p );
      n.emplace( p,
        std::make_tuple( newid, tk::cref_find(m_newcoordmap,newid) ) );
    }
    thisProxy[ requestorchare ].neworder( n );
  }

  tk::destroy( m_reqnodes ); // Clear queue of requests just fulfilled

  // Re-enable SDAG wait for preparing new node requests
  thisProxy[ thisIndex ].wait4prep();

  // Re-enable trigger signaling that reordering of owned node IDs are
  // complete right away
  reorderowned_complete();
}

void
Sorter::neworder( const std::unordered_map< std::size_t,
                        std::tuple< std::size_t, tk::UnsMesh::Coord > >& nodes )
// *****************************************************************************
//  Receive new (reordered) global node IDs
//! \param[in] nodes Map associating new to old node IDs
// *****************************************************************************
{
  // Store new node IDs associated to old ones, and node coordinates associated
  // to new node IDs.
  for (const auto& [ oldid, newnodes ] : nodes) {
    auto newid = std::get< 0 >( newnodes );
    m_newnodes[ oldid ] = newid;
    m_newcoordmap.emplace( newid, std::get< 1 >( newnodes ) );
  }

  // If all our nodes have new IDs assigned, reorder complete on this PE
  if (m_newnodes.size() == m_nodeset.size()) finish();
}

void
Sorter::finish()
// *****************************************************************************
//  Compute final result of reordering
//! \details Reordering is now complete on this chare. We now remap all mesh
//!   data to reflect the new ordering.
// *****************************************************************************
{
  // Update elem connectivity with the reordered node IDs
  tk::remap( m_ginpoel, m_newnodes );

  // Update node coordinate map with the reordered IDs
  m_coordmap = m_newcoordmap;

  // Update symmetric chare-node communication map with the reordered IDs
  for (auto& [ neighborchare, maps ] : m_msum) {

    tk::NodeSet n;
    for (auto p : maps.get< tag::node >())
      n.insert( tk::cref_find( m_newnodes, p ) );
    maps.get< tag::node >() = std::move( n );

    tk::EdgeSet e;
    for (const auto& ed : maps.get< tag::edge >()) {
      e.insert( { tk::cref_find(m_newnodes,ed[0]),
                  tk::cref_find(m_newnodes,ed[1]) } );
    }
    maps.get< tag::edge >() = std::move( e );

  }

  // Update boundary face-node connectivity with the reordered node IDs
  tk::remap( m_triinpoel, m_newnodes );

  // Update boundary node lists with the reordered node IDs
  for (auto& [ setid, nodes ] : m_bnode) tk::remap( nodes, m_newnodes );

  // Update mesh in Refiner after reordering
  m_reorderRefiner.send();

  // Progress report to host
  if ( g_inputdeck.get< tag::cmd, tag::feedback >() ) m_host.chreordered();

  createDiscWorkers();
}

void
Sorter::mesh( std::vector< std::size_t >& ginpoel,
              tk::UnsMesh::CoordMap& coordmap,
              std::vector< std::size_t >& triinpoel,
              std::map< int, std::vector< std::size_t > >& bnode )
// *****************************************************************************
// Update mesh data we hold for whoever calls this function
//! \param[in,out] ginpoel Mesh connectivity using global IDs
//! \param[in,out] coordmap Map of mesh node coordinates
//! \param[in,out] triinpoel Boundary face-node connectivity
//! \param[in] bnode Node lists of side sets
// *****************************************************************************
{
  ginpoel = m_ginpoel;
  coordmap = m_coordmap;
  triinpoel = m_triinpoel;
  bnode = m_bnode;
}

void
Sorter::createDiscWorkers()
// *****************************************************************************
//  Create Discretization chare array elements on this PE
//! \details We create chare array elements by calling the insert() member
//!   function, which allows specifying the PE on which the array element is
//!   created. and we send each chare array element the chunk of mesh it will
//!   operate on.
// *****************************************************************************
{
  // Create worker array element using Charm++ dynamic chare array element
  // insertion: last arg: PE chare is created on. See also Charm++ manual, Sec.
  // "Dynamic Insertion".
<<<<<<< HEAD
  m_scheme.disc()[ thisIndex ].insert( m_meshid, m_scheme.fct(), m_scheme.cg(),
    m_host, m_meshwriter, m_ginpoel, m_coordmap, m_msum, m_nchare );
=======

  std::vector< CProxy_Discretization > disc;
  for (auto& d : m_scheme) disc.push_back( d.disc() );

  m_scheme[m_meshid].disc()[ thisIndex ].insert( m_meshid, m_transfer, disc,
    m_scheme[m_meshid].fct(), m_host, m_meshwriter, m_ginpoel, m_coordmap, m_msum,
    m_nchare );
>>>>>>> 191919d9

  contribute( sizeof(std::size_t), &m_meshid, CkReduction::nop,
              m_cbs.get< tag::discinserted >() );
}

void
Sorter::createWorkers()
// *****************************************************************************
//  Create worker chare array element
// *****************************************************************************
{
  // Make sure (bound) base is already created and accessible
  Assert( m_scheme[m_meshid].disc()[thisIndex].ckLocal() != nullptr,
          "About to pass nullptr" );

  // Create worker array element using Charm++ dynamic chare array element
  // insertion: 1st arg: chare id, other args: Discretization's child ctor args.
  // See also Charm++ manual, Sec. "Dynamic Insertion".
  m_scheme[m_meshid].insert( thisIndex, m_scheme[m_meshid].disc(), m_bface,
                             m_bnode, m_triinpoel );

  if ( g_inputdeck.get< tag::cmd, tag::feedback >() ) m_host.chcreated();

  contribute( sizeof(std::size_t), &m_meshid, CkReduction::nop,
              m_cbs.get< tag::workinserted >() );

  // Free up some memory
  tk::destroy( m_ginpoel );
  tk::destroy( m_coordmap );
  tk::destroy( m_bface );
  tk::destroy( m_triinpoel );
  tk::destroy( m_bnode );
  tk::destroy( m_nodeset );
  tk::destroy( m_nodech );
  tk::destroy( m_chnode );
  tk::destroy( m_msum );
  tk::destroy( m_reordcomm );
  tk::destroy( m_newnodes );
  tk::destroy( m_reqnodes );
}

#include "NoWarning/sorter.def.h"<|MERGE_RESOLUTION|>--- conflicted
+++ resolved
@@ -558,21 +558,16 @@
 //!   operate on.
 // *****************************************************************************
 {
+  std::vector< CProxy_Discretization > disc;
+  for (auto& d : m_scheme) disc.push_back( d.disc() );
+
   // Create worker array element using Charm++ dynamic chare array element
   // insertion: last arg: PE chare is created on. See also Charm++ manual, Sec.
   // "Dynamic Insertion".
-<<<<<<< HEAD
-  m_scheme.disc()[ thisIndex ].insert( m_meshid, m_scheme.fct(), m_scheme.cg(),
-    m_host, m_meshwriter, m_ginpoel, m_coordmap, m_msum, m_nchare );
-=======
-
-  std::vector< CProxy_Discretization > disc;
-  for (auto& d : m_scheme) disc.push_back( d.disc() );
 
   m_scheme[m_meshid].disc()[ thisIndex ].insert( m_meshid, m_transfer, disc,
-    m_scheme[m_meshid].fct(), m_host, m_meshwriter, m_ginpoel, m_coordmap, m_msum,
-    m_nchare );
->>>>>>> 191919d9
+    m_scheme[m_meshid].fct(), m_scheme[m_meshid].cg(), m_host, m_meshwriter,
+    m_ginpoel, m_coordmap, m_msum, m_nchare );
 
   contribute( sizeof(std::size_t), &m_meshid, CkReduction::nop,
               m_cbs.get< tag::discinserted >() );

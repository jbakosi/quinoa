--- conflicted
+++ resolved
@@ -2,11 +2,7 @@
 /*!
   \file      src/Inciter/Conductor.h
   \author    J. Bakosi
-<<<<<<< HEAD
-  \date      Thu 21 Jul 2016 02:10:35 PM MDT
-=======
-  \date      Mon 25 Jul 2016 11:06:00 AM MDT
->>>>>>> 6e3def9d
+  \date      Tue 26 Jul 2016 06:57:44 AM MDT
   \copyright 2012-2015, Jozsef Bakosi, 2016, Los Alamos National Security, LLC.
   \brief     Conductor drives the time integration of systems of systems of PDEs
   \details   Conductor drives the time integration of systems of systems of
@@ -185,11 +181,8 @@
     //! \brief Aggregate 'old' (as in file) node ID list at which LinSysMerger
     //!   sets boundary conditions, see also Partitioner.h
     std::vector< std::size_t > m_linsysbc;
-<<<<<<< HEAD
-=======
     //! Diagnostics
     std::vector< tk::real > m_diag;
->>>>>>> 6e3def9d
 
     //! Compute size of next time step
     tk::real computedt();

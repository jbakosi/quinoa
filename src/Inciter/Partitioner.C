// *****************************************************************************
/*!
  \file      src/Inciter/Partitioner.C
  \copyright 2012-2015, J. Bakosi, 2016-2018, Los Alamos National Security, LLC.
  \brief     Charm++ chare partitioner group used to perform mesh partitioning
  \details   Charm++ chare partitioner group used to parform mesh partitioning.

    The implementation uses the Charm++ runtime system and is fully
    asynchronous, overlapping computation, communication as well as I/O. The
    algorithm utilizes the structured dagger (SDAG) Charm++ functionality. The
    high-level overview of the algorithm structure and how it interfaces with
    Charm++ is discussed in the Charm++ interface file
    src/Inciter/partitioner.ci. See also src/Inciter/Partitioner.h for the
    asynchronous call graph.
*/
// *****************************************************************************

#include "Partitioner.h"
#include "DerivedData.h"
#include "Reorder.h"
#include "Inciter/Options/Scheme.h"
#include "AMR/mesh_adapter.h"
#include "MeshReader.h"
#include "Around.h"
#include "ExodusIIMeshWriter.h"

namespace inciter {

extern ctr::InputDeck g_inputdeck;

} // inciter::

using inciter::Partitioner;

Partitioner::Partitioner(
  const std::vector< CkCallback >& cb,
  const CProxy_Transporter& host,
  const tk::CProxy_Solver& solver,
  const CProxy_BoundaryConditions& bc,
  const Scheme& scheme,
  std::size_t nbfac,
  const std::map< int, std::vector< std::size_t > >& bface,
  const std::vector< std::size_t >& triinpoel ) :
  m_cb( cb[0], cb[1], cb[2], cb[3], cb[4], cb[5], cb[6], cb[7] ),
  m_host( host ),
  m_solver( solver ),
  m_bc( bc ),
  m_scheme( scheme ),
  m_npe( 0 ),
  m_reqNodes(),
  m_reqEdges(),
  m_start( 0 ),
  m_noffset( 0 ),
  m_nquery( 0 ),
  m_nmask( 0 ),
  m_tetinpoel(),
  m_gelemid(),
  m_coord(),
  m_centroid(),
  m_nchare( 0 ),
  m_lower( 0 ),
  m_upper( 0 ),
  m_ncomm(),
  m_ecomm(),
  m_ncommunication(),
  m_ecommunication(),
  m_nodeset(),
  m_edgeset(),
  m_linnodes(),
  m_linedges(),
  m_chinpoel(),
  m_chfilenodes(),
  m_chedgenodes(),
  m_cost( 0.0 ),
  m_bnodechares(),
  m_edgechares(),
  m_msum(),
  m_msumed(),
  m_nbfac( nbfac ),
  m_bface( bface ),
  m_triinpoel( triinpoel )
// *****************************************************************************
//  Constructor
//! \param[in] cb Charm++ callbacks
//! \param[in] host Host Charm++ proxy we are being called from
//! \param[in] solver Linear system solver proxy
//! \param[in] bc Boundary conditions group proxy
//! \param[in] scheme Discretization scheme
//! \param[in] nbfac Total number of boundary faces
//! \param[in] bface Face lists mapped to side set ids
//! \param[in] triinpoel Interconnectivity of points and boundary-face
// *****************************************************************************
{
  // Create mesh reader
  MeshReader mr( g_inputdeck.get< tag::cmd, tag::io, tag::input >(),
                 static_cast< std::size_t >( CkNumPes() ),
                 static_cast< std::size_t >( CkMyPe() ) );

  // Read our chunk of the mesh graph from file
  mr.readGraph(  m_gelemid, m_tetinpoel );

<<<<<<< HEAD
  // If a geometric partitioner is selected, compute element centroid
  // coordinates
  const auto alg = g_inputdeck.get< tag::selected, tag::partitioner >();
  if ( tk::ctr::PartitioningAlgorithm().geometric(alg) )
    computeCentroids( er );
  else
    contribute( m_cb.get< tag::part >() );

  IGNORE(m_nbfac);
=======
  // Send progress report to host
  if ( g_inputdeck.get< tag::cmd, tag::feedback >() ) m_host.peread();

  // Sum number of elements across all PEs (will define total load)
  uint64_t nelem = m_gelemid.size();
  contribute( sizeof(uint64_t), &nelem, CkReduction::sum_int,
              m_cb.get< tag::load >() );

  // Compute local from global mesh data
  auto el = tk::global2local( m_tetinpoel );
  const auto& inp = std::get< 0 >( el );        // Local mesh connectivity
  const auto& gid = std::get< 1 >( el );        // Local->global node IDs
  const auto& lid = std::get< 2 >( el );        // Global->local node IDs

  // Read our chunk of the mesh node coordinates from file
  m_coord = mr.readCoords( gid );

  // Optionally refine mesh if requested
  refine( inp );

  // Compute cell centroids if a geometric partitioner is selected
  computeCentroids( lid );
>>>>>>> cf0d520e
}

void
Partitioner::partition( int nchare )
// *****************************************************************************
//  Partition the computational mesh
//! \param[in] nchare Number of parts the mesh will be partitioned into
// *****************************************************************************
{
  m_nchare = nchare;
  const auto alg = g_inputdeck.get< tag::selected, tag::partitioner >();
  const auto che = tk::zoltan::geomPartMesh( alg,
                                             m_centroid,
                                             m_gelemid,
                                             m_tetinpoel.size()/4,
                                             nchare );

  // send progress report to host
  if ( g_inputdeck.get< tag::cmd, tag::feedback >() ) m_host.pepartitioned();

  Assert( che.size() == m_gelemid.size(), "Size of ownership array does "
          "not equal the number of mesh graph elements" );

  // Construct global mesh node ids for each chare and distribute
  distribute( chareNodes(che) );

  // Free storage of element connectivity, element centroids, and element
  // IDs as they are no longer needed after the mesh partitioning.
  tk::destroy( m_gelemid );
  tk::destroy( m_centroid );
}

void
Partitioner::offset( int p, std::size_t u )
// *****************************************************************************
//  Receive number of uniquely assigned global mesh node IDs from lower PEs
//! \param[in] p PE ID
//! \param[in] u Number of mesh node IDs PE p will assign IDs to
//! \details This function computes the offset each PE will need to start
//!   assigning its new node IDs from (for those nodes that are not assigned
//!   new IDs by any PEs with lower indices). The offset for a PE is the
//!   offset for the previous PE plus the number of node IDs the previous PE
//!   (uniquely) assigns new IDs for minus the number of node IDs the
//!   previous PE receives from others (lower PEs). This is computed here in
//!   a parallel/distributed fashion by each PE sending its number of node
//!   IDs (that it uniquely assigns) to all PEs. Note that each PE would
//!   only need to send this information to higher PEs, but instead this
//!   function is called in a broadcast fashion, because that is more
//!   efficient than individual calls to only the higher PEs. Therefore when
//!   computing the offsets, we only count the lower PEs. When this is done,
//!   we have the precise communication map as well as the start offset on
//!   all PEs and so we can start the distributed global mesh node ID
//!   reordering.
// *****************************************************************************
{
  if (p < CkMyPe()) m_start += u;
  if (++m_noffset == static_cast<std::size_t>(CkNumPes())) reorder();
}


void
Partitioner::request( int p, const std::unordered_set< std::size_t >& nd )
// *****************************************************************************
//  Request new global node IDs for old node IDs
//! \param[in] p PE request coming from and to which we send new IDs to
//! \param[in] nd Set of old node IDs whose new IDs are requested
// *****************************************************************************
{
  // Queue up requesting PE and node IDs
  m_reqNodes.push_back( { p, nd } );
  // Trigger SDAG wait signaling that node IDs have been requested from us
  nodes_requested_complete();
}

void
Partitioner::request( int p, const tk::UnsMesh::Edges& ed )
// *****************************************************************************
//  Request new global node IDs for edges
//! \param[in] p PE request coming from and to which we send new IDs to
//! \param[in] ed Set of edges whose new IDs are requested
// *****************************************************************************
{
  // Queue up requesting PE and node IDs
  m_reqEdges.push_back( { p, ed } );
  // Trigger SDAG wait signaling that node IDs have been requested from us
  nodes_requested_complete();
}

void
Partitioner::neworder(const std::unordered_map< std::size_t, std::size_t >& nd)
// *****************************************************************************
//  Receive new (reordered) global node IDs
//! \param[in] nd Map associating new to old node IDs
// *****************************************************************************
{
  // Signal to the runtime system that we have participated in reordering
  participated_complete();
  // Store new node IDs associated to old ones
  for (const auto& p : nd) m_linnodes[ p.first ] = p.second;
  // If all our nodes have new IDs assigned, signal that to the runtime
  if (m_linnodes.size() == m_nodeset.size()) nodesreorder_complete();
}

void
Partitioner::neworder( const tk::UnsMesh::EdgeNodes& ed )
// *****************************************************************************
//  Receive new global node IDs associated to edge-nodes
//! \param[in] ed Map associating node IDs to edges
// *****************************************************************************
{
  // Signal to the runtime system that we have participated in reordering
  participated_complete();
  // Store node IDs associated to edge
  for (const auto& e : ed) m_linedges[ e.first ] = e.second;
  // If all our edges have new IDs assigned, signal that to the runtime
  if (m_linedges.size() == m_edgeset.size()) edgesreorder_complete();
}

void
Partitioner::add( int frompe,
  const std::unordered_map< int, std::vector< std::size_t > >& n )
// *****************************************************************************
//! Receive mesh node IDs associated to chares we own
//! \param[in] n Mesh node indices associated to chare IDs
//! \param[in] frompe PE call coming from
// *****************************************************************************
{
  for (const auto& c : n) {
    Assert( pe(c.first) == CkMyPe(), "PE " + std::to_string(CkMyPe()) +
            " received a chareid-nodeidx-vector pair whose chare it does"
            " not own" );
    auto& inpoel = m_chinpoel[ c.first ];
    inpoel.insert( end(inpoel), begin(c.second), end(c.second) );
  }

  thisProxy[ frompe ].recv();
}

void
Partitioner::recv()
// *****************************************************************************
//  Acknowledge received node IDs
// *****************************************************************************
{
  if (--m_npe == 0) contribute( m_cb.get< tag::distributed >() );
}

void
Partitioner::flatten()
// *****************************************************************************
//  Prepare owned mesh node IDs for reordering
//! \details The 'flatten' is used here as a concatenation of a data
//!   structure that stores date categorized by chares owned on this PE. The
//!   result of the flattening is thus a simpler data structure that is no
//!   longer categorized by (or associated to) chares.
// *****************************************************************************
{
  // Make sure we are not fed garbage
  Assert( m_chinpoel.size() ==
            static_cast< std::size_t >( chareDistribution()[1] ),
          "Global mesh nodes ids associated to chares on PE " +
          std::to_string( CkMyPe() ) + " is incomplete" );

  // Collect chare IDs we own associated to edges
  for (const auto& c : m_chedgenodes)
    for (const auto& e : c.second)
      m_edgechares[ e.first ].push_back( c.first );
  // Make chare IDs (associated to edges) unique
  for (auto& c : m_edgechares) tk::unique( c.second );

  // Flatten node IDs of elements our chares operate on
  for (const auto& c : m_chinpoel)
    for (auto i : c.second)
      m_nodeset.insert( i );

  // Flatten edges of elements our chares operate on
  for (const auto& c : m_chedgenodes)
    for (const auto& e : c.second)
      m_edgeset.insert( e.first );

  // Find chare-boundary nodes of all chares on this PE
  for (const auto& c : m_chinpoel) {    // for all chare connectivities
    // generate local ids and connectivity from global connectivity
    auto el = tk::global2local( c.second );
    const auto& inpoel = std::get< 0 >( el );   // local connectivity
    const auto& gid = std::get< 1 >( el );      // local->global node ids
    auto esup = tk::genEsup( inpoel, 4 );       // elements surrounding points
    auto esuel = tk::genEsuelTet( inpoel, esup ); // elems surrounding elements
    // collect chare boundary nodes
    for (std::size_t e=0; e<esuel.size()/4; ++e) {
      auto mark = e*4;
      for (std::size_t f=0; f<4; ++f) {
        if (esuel[mark+f] == -1) {
          auto A = gid[ inpoel[ mark+tk::lpofa[f][0] ] ];
          auto B = gid[ inpoel[ mark+tk::lpofa[f][1] ] ];
          auto C = gid[ inpoel[ mark+tk::lpofa[f][2] ] ];
          m_bnodechares[ A ].push_back( c.first );
          m_bnodechares[ B ].push_back( c.first );
          m_bnodechares[ C ].push_back( c.first );
        }
      }
    }
  }
  // Make node chare lists unique
  for (auto& n : m_bnodechares) tk::unique( n.second );

  // send progress report to host
  if ( g_inputdeck.get< tag::cmd, tag::feedback >() ) m_host.peflattened();

  // Signal host that we are ready for computing the communication map,
  // required for parallel distributed global mesh node reordering
  contribute( m_cb.get< tag::flattened >() );
}

void
Partitioner::lower( std::size_t low )
// *****************************************************************************
//  Receive lower bound of node IDs our PE operates on after reordering
//! \param[in] low Lower bound of node IDs assigned to us
// *****************************************************************************
{
  m_lower = low;
  lower_complete();
}

void
Partitioner::stdCost( tk::real av )
// *****************************************************************************
//  Compute the variance of the communication cost
//! \param[in] av Average of the communication cost
//! \details Computing the standard deviation is done via computing and
//!   summing up the variances on each PE and asynchronously reducing the
//!   sum to our host.
// *****************************************************************************
{
  tk::real var = (m_cost-av)*(m_cost-av);
  contribute( sizeof(tk::real), &var, CkReduction::sum_double,
              m_cb.get< tag::stdcost >() );
}

tk::real
Partitioner::cost( std::size_t l, std::size_t u )
// *****************************************************************************
//  Compute communication cost on our PE
//! \param[in] l Lower global node ID this PE works on
//! \param[in] u Upper global node ID this PE works on
//! \return Communication cost for our PE
//! \details The cost is a real number between 0 and 1, defined as the
//!   number of mesh points we do not own, i.e., need to send to some other
//!   PE, divided by the total number of points we contribute to. The lower
//!   the better.
// *****************************************************************************
{
  std::size_t ownpts = 0, compts = 0;
  for (auto p : m_nodeset) if (p >= l && p < u) ++ownpts; else ++compts;

  // Free storage of unique global node IDs chares on our PE will contribute to
  // as it is no longer needed after computing the communication cost.
  tk::destroy( m_nodeset );

  return static_cast<tk::real>(compts) / static_cast<tk::real>(ownpts + compts);
}

void
Partitioner::gather()
// *****************************************************************************
//  Start gathering global node IDs this PE will need to receive (instead of
//  assign) during reordering
// *****************************************************************************
{
  // Exctract boundary chare nodes to vector
  std::vector< std::size_t > bnodes( m_bnodechares.size() );
  std::size_t i = 0;
  for (const auto& n : m_bnodechares) bnodes[ i++ ] = n.first;

  // Send chare boundary nodes to all PEs in a broadcast fashion
  thisProxy.query( CkMyPe(), bnodes );

  // send progress report to host
  if ( g_inputdeck.get< tag::cmd, tag::feedback >() ) m_host.pegather();
}

void
Partitioner::query( int p, const std::vector< std::size_t >& bnodes )
// *****************************************************************************
//  Query our global node IDs by other PEs so they know if they are to receive
//  IDs for those from during reordering
//! \param[in] p Querying PE
//! \param[in] nodes List of global mesh node IDs to query
//! \details Note that every PE calls this function in a broadcast fashion,
//!   including our own. However, to compute the correct result, this would
//!   only be necessary for PEs whose ID is higher than ours. However, the
//!   broadcast (calling everyone) is more efficient. This also results in a
//!   simpler logic, because every PE goes through this single call path.
//!   The returned mask is simply a boolean array signaling if the node ID
//!   is found (owned).
// *****************************************************************************
{
  std::unordered_map< std::size_t, std::vector< int > > cn;
  for (auto j : bnodes) {
    const auto it = m_nodeset.find( j );
    if (it != end(m_nodeset)) {
      const auto& c = tk::cref_find( m_bnodechares, j );
      auto& chares = cn[j];
      chares.insert( end(chares), begin(c), end(c) );
    }
  }

  // when we have heard from all PEs, send progress report to host
  if ( g_inputdeck.get< tag::cmd, tag::feedback >() &&
       ++m_nquery == static_cast<std::size_t>(CkNumPes()) )
    m_host.pequery();

  thisProxy[ p ].mask( CkMyPe(), cn );
}

void
Partitioner::mask(
  int p,
  const std::unordered_map< std::size_t, std::vector< int > >& cn )
// *****************************************************************************
//  Receive mask of to-be-received global mesh node IDs
//! \param[in] p The PE uniquely assigns the node IDs marked listed in ch
//! \param[in] cn Vector containing the set of potentially multiple chare
//!   IDs that we own (i.e., contribute to) for all of our node IDs.
//! \details Note that every PE will call this function, since query() was
//!   called in a broadcast fashion and query() answers to every PE once.
//!   This is more efficient than calling only the PEs from which we would
//!   have to receive results from. Thus the incoming results are only
//!   interesting from PEs with lower IDs than ours.
// *****************************************************************************
{
  // Store the old global mesh node IDs associated to chare IDs bordering the
  // mesh chunk held by and associated to chare IDs we own. This loop computes
  // m_msum, a symmetric chare-node communication map, that associates (in its
  // inner map) a unique set of global node IDs to areceiving chare ID, both
  // associated (in its outer map) to a sending chare ID.

  // the mesh chunk held by and associated to chare IDs we own
  for (const auto& h : cn) {
    const auto& chares = tk::ref_find( m_bnodechares, h.first );
    for (auto c : chares) {           // surrounded chares
      auto& sch = m_msum[c];
      for (auto s : h.second)         // surrounding chares
        if (s != c) sch[ s ].insert( h.first );
    }
  }

  // Associate global mesh node IDs to lower PEs we will need to receive from
  // during node reordering. The choice of associated container is std::map,
  // which is ordered (vs. unordered, hash-map). This is required by the
  // following operation that makes the mesh node IDs unique in the
  // communication map. (We are called in an unordered fashion, so we need to
  // collect from all PEs and then we need to make the node IDs unique, keeping
  // only the lowest PEs a node ID is associated with.) Note that m_ncomm is an
  // asymmetric PE-node communication map, associating a set of unique global
  // node IDs to PE IDs from which we (this PE) will need to receive newly
  // assigned node IDs during global mesh node reordering. This map is
  // asymmetric, beacuse of the agreement of the reordering that if a mesh node
  // is shared by multiple PEs, the PE with the lowest ID gets to assign a new
  // ID to it and all others must receive it instead of assigning it.

  if (p < CkMyPe()) {
    auto& id = m_ncomm[ p ];
    for (const auto& h : cn) id.insert( h.first );
  }

  if (++m_nmask == static_cast<std::size_t>(CkNumPes())) {
    // Make sure we have received all we need
    Assert( m_ncomm.size() == static_cast<std::size_t>(CkMyPe()),
            "Communication map size on PE " +
            std::to_string(CkMyPe()) + " must equal " +
            std::to_string(CkMyPe()) );
    // Fill new hash-map, keeping only unique node IDs obtained from the
    // lowest possible PEs
    for (auto c=m_ncomm.cbegin(); c!=m_ncomm.cend(); ++c) {
      auto& n = m_ncommunication[ c->first ];
      for (auto j : c->second)
        if (std::none_of( m_ncomm.cbegin(), c,
             [ j ]( const typename decltype(m_ncomm)::value_type& s )
             { return s.second.find(j) != end(s.second); } )) {
          n.insert(j);
        }
      if (n.empty()) m_ncommunication.erase( c->first );
    }
    // Free storage of temporary communication map used to receive global
    // mesh node IDs as it is no longer needed once the final communication
    // map is generated.
    tk::destroy( m_ncomm );
    // Count up total number of nodes and (nodes associated to edges) we
    // will need receive during reordering
    std::size_t nrecv = 0, erecv = 0;
    for (const auto& u : m_ncommunication) nrecv += u.second.size();

    // send progress report to host
    if ( g_inputdeck.get< tag::cmd, tag::feedback >() ) m_host.pemask();

    // Compute number of mesh node IDs we will assign IDs to
    auto nuniq = m_nodeset.size() - nrecv + m_edgeset.size() - erecv;

    // Start computing PE offsets for node reordering
    thisProxy.offset( CkMyPe(), nuniq );
  }
}

void
Partitioner::computeCentroids(
  const std::unordered_map< std::size_t, std::size_t >& lid )
// *****************************************************************************
//  Compute element centroid coordinates
//! \param[in] lid Map from global to local node IDs for our chunk of the mesh
// *****************************************************************************
{
  const auto alg = g_inputdeck.get< tag::selected, tag::partitioner >();

  if ( tk::ctr::PartitioningAlgorithm().geometric(alg) ) {
    const auto& x = std::get< 0 >( m_coord );
    const auto& y = std::get< 1 >( m_coord );
    const auto& z = std::get< 2 >( m_coord );
  
    // Make room for element centroid coordinates
    auto& cx = m_centroid[0];
    auto& cy = m_centroid[1];
    auto& cz = m_centroid[2];
    auto num = m_tetinpoel.size()/4;
    cx.resize( num );
    cy.resize( num );
    cz.resize( num );
  
    // Compute element centroids for our chunk of the mesh elements
    for (std::size_t e=0; e<num; ++e) {
      auto A = tk::cref_find( lid, m_tetinpoel[e*4+0] );
      auto B = tk::cref_find( lid, m_tetinpoel[e*4+1] );
      auto C = tk::cref_find( lid, m_tetinpoel[e*4+2] );
      auto D = tk::cref_find( lid, m_tetinpoel[e*4+3] );
      cx[e] = (x[A] + x[B] + x[C] + x[D]) / 4.0;
      cy[e] = (y[A] + y[B] + y[C] + y[D]) / 4.0;
      cz[e] = (z[A] + z[B] + z[C] + z[D]) / 4.0;
    }
  }

  contribute( m_cb.get< tag::centroid >() );
}

std::unordered_map< int, std::vector< std::size_t > >
Partitioner::chareNodes( const std::vector< std::size_t >& che ) const
// *****************************************************************************
//  Construct global mesh node ids for each chare
//! \param[in] che Chares of elements: array of chare ownership IDs mapping
//!   graph elements to Charm++ chares. Size: number of elements in the
//!   chunk of the mesh graph on this PE.
//! \return Vector of global mesh node ids connecting elements owned by each
//!   chare on this PE
//! \note The chare IDs, as keys in the map constructed here, are simply the
//!   chare IDs returned by the partitioner assigning mesh elements to these
//!   chares. It does not mean that these chare IDs are owned on this PE.
// *****************************************************************************
{
  Assert( che.size() == m_gelemid.size(), "The size of the global element "
          "index and the chare element arrays must equal" );
  Assert( che.size() == m_tetinpoel.size()/4, "The size of the mesh "
          "connectivity / 4 and the chare element arrays must equal" );

  // Categorize global mesh node ids of elements by chares
  std::unordered_map< int, std::vector< std::size_t > > nodes;
  for (std::size_t e=0; e<che.size(); ++e) {
    auto& c = nodes[ static_cast<int>(che[e]) ];
    for (std::size_t n=0; n<4; ++n) c.push_back( m_tetinpoel[e*4+n] );
  }

  // Make sure all PEs have chares assigned
  Assert( !nodes.empty(), "No nodes have been assigned to chares on PE " +
          std::to_string(CkMyPe()) );

  // This check should always be done, hence ErrChk and not Assert, as it
  // can result from particular pathological combinations of (1) too large
  // degree of virtualization, (2) too many PEs, and/or (3) too small of a
  // mesh and not due to programmer error.
  for(const auto& c : nodes)
    ErrChk( !c.second.empty(),
            "Overdecomposition of the mesh is too large compared to the "
            "number of work units computed based on the degree of "
            "virtualization desired. As a result, there would be at least "
            "one work unit with no mesh elements to work on, i.e., nothing "
            "to do. Solution 1: decrease the virtualization to a lower "
            "value using the command-line argument '-u'. Solution 2: "
            "decrease the number processing elements (PEs) using the "
            "charmrun command-line argument '+pN' where N is the number of "
            "PEs, which implicitly increases the size (and thus decreases "
            "the number) of work units.)" );

  return nodes;
}

void
Partitioner::distribute(
  std::unordered_map< int, std::vector< std::size_t > >&& n )
// *****************************************************************************
//  Distribute global mesh node IDs to their owner PEs
//! \param[in] n Global mesh node IDs connecting elements associated to
//!   chare IDs on this PE resulting from partitioning the mesh elements.
//!   Note that this data is moved in.
// *****************************************************************************
{
  auto dist = chareDistribution();

  for (int c=0; c<dist[1]; ++c) {
    auto chid = CkMyPe() * dist[0] + c;   // compute owned chare ID
    const auto it = n.find( chid );       // attempt to find its nodes
    if (it != end(n)) {                   // if found
      m_chinpoel.insert( *it );           // move over owned key-value pairs
      n.erase( it );                      // remove chare ID and nodes
    }
    Assert( n.find(chid) == end(n), "Not all owned node IDs stored" );
  }

  // Construct export map associating those map entries (mesh node indices
  // associated to chare IDs) owned by chares we do not own. Outer key: PE
  // to export to, inner key: chare ID, value: vector of global node IDs
  std::unordered_map< int,
    std::unordered_map< int, std::vector< std::size_t > > > exp;
  for (auto&& c : n) exp[ pe(c.first) ].insert( std::move(c) );

  // Export chare IDs and node IDs we do not own to fellow PEs
  m_npe = exp.size();
  for (const auto& p : exp)
    thisProxy[ p.first ].add( CkMyPe(), p.second );

  // send progress report to host
  if ( g_inputdeck.get< tag::cmd, tag::feedback >() ) m_host.pedistributed();

  if (m_npe == 0) contribute( m_cb.get< tag::distributed >() );
}

std::array< int, 2 >
Partitioner::chareDistribution() const
// *****************************************************************************
//  Compute chare distribution
//! \return Chunksize, i.e., number of chares per all PEs except the last
//!   one, and the number of chares for my PE
//! \details Chare ids are distributed to PEs in a linear continguous order
//!   with the last PE taking the remainder if the number of PEs is not
//!   divisible by the number chares. For example, if nchare=7 and npe=3,
//!   the chare distribution is PE0: 0 1, PE1: 2 3, and PE2: 4 5 6. As a
//!   result of this distribution, all PEs will have their chare-categorized
//!   element connectivity filled with the global mesh node IDs associated
//!   to the Charm++ chare IDs each PE owns.
// *****************************************************************************
{
  auto chunksize = m_nchare / CkNumPes();
  auto mynchare = chunksize;
  if (CkMyPe() == CkNumPes()-1) mynchare += m_nchare % CkNumPes();
  return {{ chunksize, mynchare }};
}

void
Partitioner::reorder()
// *****************************************************************************
//  Reorder global mesh node IDs
// *****************************************************************************
{
  // Activate SDAG waits for having requests arrive from other PEs for some
  // of our node IDs; and for computing/receiving lower and upper bounds of
  // global node IDs our PE operates on after reordering
  wait4prep();
  wait4bounds();
  wait4reorder();

  // In serial signal to the runtime system that we have participated in
  // reordering. This is required here because this is only triggered if
  // communication is required during mesh node reordering. See also
  // particioner.ci.
  if (CkNumPes() == 1) participated_complete();

  // Send out request for new global node IDs for nodes we do not reorder
  for (const auto& c : m_ncommunication)
    thisProxy[ c.first ].request( CkMyPe(), c.second );

  // Send out request for new global node IDs for edges we do not reorder
  for (const auto& e : m_ecommunication)
    thisProxy[ e.first ].request( CkMyPe(), e.second );

  // Lambda to decide if node ID is being assigned a new ID by us
  auto ownnode = [ this ]( std::size_t p ) {
    using Set = typename std::remove_reference<
                  decltype(m_ncommunication) >::type::value_type;
    return !std::any_of( m_ncommunication.cbegin(), m_ncommunication.cend(),
                         [&](const Set& s)
                         { return s.second.find(p) != s.second.cend(); } );
  };

  // Lambda to decide if edge-node ID is being assigned a new ID by us
  auto ownedge = [ this ]( const tk::UnsMesh::Edge& e ) {
    using Set = typename std::remove_reference<
                  decltype(m_ecommunication) >::type::value_type;
    return !std::any_of( m_ecommunication.cbegin(), m_ecommunication.cend(),
                         [&](const Set& s)
                         { return s.second.find(e) != s.second.cend(); } );
  };

  // Reorder our chunk of the mesh node IDs by looping through all of our
  // node IDs (resulting from reading our chunk of the mesh cells). We test
  // if we are to assign a new ID to a node ID, and if so, we assign new ID,
  // i.e., reorder, by constructing a map associating new to old IDs. We
  // also count up the reordered nodes, which also serves as the new node
  // id.
  for (auto p : m_nodeset)
    if (ownnode(p))
      m_linnodes[ p ] = m_start++;

  // Reorder our chunk of the mesh edges by looping through all of our edges
  // (resulting from initial uniform refinement of our chunk of the mesh
  // cells). We test if we are to assign a new ID to an edge, and if so, we
  // assign new ID, i.e., reorder, by constructing a map associating new
  // node IDs to edges. We also count up the reordered edge-nodes, which
  // also serves as the new node id.
  for (const auto& e : m_edgeset)
    if (ownedge(e)) m_linedges[ e ] = m_start++;

  // Trigger SDAG wait indicating that reordering own node IDs are complete
  reorderowned_complete();

  // If all our nodes have new IDs assigned, signal that to the runtime
  if (m_linnodes.size() == m_nodeset.size()) nodesreorder_complete();

  // If all our edges have new IDs assigned, signal that to the runtime
  if (m_linedges.size() == m_edgeset.size()) edgesreorder_complete();
}

int
Partitioner::pe( int id ) const
// *****************************************************************************
//  Return processing element for chare id
//! \param[in] id Chare id
//! \return PE that creates the chare
//! \details This is computed based on a simple contiguous linear
//!   distribution of chare ids to PEs.
// *****************************************************************************
{
  Assert( m_nchare > 0, "Number of chares must be a positive number" );
  auto p = id / (m_nchare / CkNumPes());
  if (p >= CkNumPes()) p = CkNumPes()-1;
  Assert( p < CkNumPes(), "Assigning to nonexistent PE" );
  return p;
}

void
Partitioner::prepare()
// *****************************************************************************
//  Associate new node IDs to old ones and return them to the requestor(s)
// *****************************************************************************
{
  // Signal to the runtime system that we have participated in reordering
  participated_complete();

  // Find and return new node IDs to sender
  for (const auto& r : m_reqNodes) {
    std::unordered_map< std::size_t, std::size_t > n;
    for (auto p : r.second) n[ p ] = tk::cref_find( m_linnodes, p );
    thisProxy[ r.first ].neworder( n );
    tk::destroy( n );
  }

  tk::destroy( m_reqNodes ); // Clear queue of requests just fulfilled

  // Find and return new node IDs associated to edges to sender
  for (const auto& r : m_reqEdges) {
    tk::UnsMesh::EdgeNodes n;
    for (const auto& e : r.second) n[ e ] = tk::cref_find( m_linedges, e );
    thisProxy[ r.first ].neworder( n );
    tk::destroy( n );
  }

  tk::destroy( m_reqEdges ); // Clear queue of requests just fulfilled

  wait4prep();      // Re-enable SDAG wait for preparing new node requests

  // Re-enable trigger signaling that reordering of owned node IDs are
  // complete right away
  reorderowned_complete();
}

void
Partitioner::generate_compact_inpoel()
// *****************************************************************************
//  Generate compact mesh connectivity
// *****************************************************************************
{
  // Concatenate mesh connectivities of our chares
  tk::destroy(m_tetinpoel);

  std::size_t nn = 0;

  // M_chinpoel contains an array of size chars.
  // Each slot in the array contains "connectivity"
  // This is a vector of size_t. This is tets?

  // This loop counts up the total number of elements in all lsots of
  // m_chinpoel
  for (const auto &c : m_chinpoel)
  {
      nn += c.second.size();
  }

  // Resize global array to avoid resize later
  m_tetinpoel.resize(nn);

  // Flatten out m_chinpoel into m_tetinpoel
  size_t n = 0;
  for (const auto &c : m_chinpoel) {
      for (auto i : c.second) {
          m_tetinpoel[n++] = i;
      }
  }
}

// void
// Partitioner::refine()
// // *****************************************************************************
// //  Uniformly refine our mesh replacing each tetrahedron with 8 new ones
// // *****************************************************************************
// {
//   generate_compact_inpoel();
// 
//   // Create AMR object
//   AMR::mesh_adapter_t* mesh_adapter = new AMR::mesh_adapter_t();
// 
//   // Generate unique edges (nodes connected to nodes)?
// 
//   // shift to zero-based node IDs
//   // Find min/max to shift
//   auto minmax = std::minmax_element(begin(m_tetinpoel), end(m_tetinpoel));
// 
//   std::array<std::size_t, 2> ext{{*minmax.first, *minmax.second}};
//   auto nnode = ext[1] - ext[0] + 1;
// 
//   mesh_adapter->init(m_tetinpoel, nnode);
// 
//   // Do uniform refinement
//   mesh_adapter->uniform_refinement();
// 
//   // TODO: Do we need to replicate the shift?
// 
//   /*
//   // Perform shift
//   for (auto &i : m_tetinpoel) {
//   i -= ext[0];
//   }
// 
//   // TODO: Is there a reason we want to not enforce 0 based no ids
//   // always? (i.e not put them back?)
// 
//   // Generate elements surrounding points..? If we have tets, why do we
//   // need to do this? Can't we just generate edges?
//   auto esup = tk::genEsup(m_tetinpoel, 4);
// 
//   for (auto &i : m_tetinpoel) i += ext[0];  // shift back node IDs
// 
//   std::unordered_map<std::size_t, std::unordered_set<std::size_t> > star;
// 
//   for (std::size_t j = 0; j < nnode; ++j) {
//   for (std::size_t i = esup.second[j] + 1; i <= esup.second[j + 1]; ++i) {
//   for (std::size_t n = 0; n < 4; ++n) {
//   auto p = ext[0] + j;
//   auto q = m_tetinpoel[esup.first[i] * 4 + n];
//   if (p < q) star[p].insert(q);
//   if (p > q) star[q].insert(p);
//   }
//   }
//   }
// 
//   // Starting node ID (on all PEs) while assigning new edge-nodes
//   nnode = tk::ExodusIIMeshReader(g_inputdeck.get<tag::cmd, tag::io,
//   tag::input>()).readHeader();
// 
//   // Add new edge-nodes
//   tk::UnsMesh::EdgeNodes edgenodes;
//   for (const auto &s : star) {
//   for (auto q : s.second) {
//   edgenodes[ {{ s.first, q }} ] = nnode++;
//   }
//   }
//   */
// 
//   tk::destroy(m_tetinpoel);
// 
//   // Generate maps associating new node IDs (as in producing
//   // contiguous-row-id linear system contributions)to edges (a pair of old
//   // node IDs) in tk::UnsMesh::EdgeNodes maps, associated to and categorized
//   // by chares. Note that the new edge-node IDs assigned here will be
//   // overwritten with globally unique node IDs after reordering.
//   for (const auto& conn : m_chinpoel) {
//       auto& en = m_chedgenodes[ conn.first ];
//       for (std::size_t e=0; e<conn.second.size()/4; ++e) {
//           const auto A = conn.second[e*4+0];
//           const auto B = conn.second[e*4+1];
//           const auto C = conn.second[e*4+2];
//           const auto D = conn.second[e*4+3];
//           // Look up the added node IDs based on old ids {A,B}
//           // (vector)
// 
//           /*
//              const auto AB = tk::cref_find( edgenodes, {{ A,B }} );
//              const auto AC = tk::cref_find( edgenodes, {{ A,C }} );
//              const auto AD = tk::cref_find( edgenodes, {{ A,D }} );
//              const auto BC = tk::cref_find( edgenodes, {{ B,C }} );
//              const auto BD = tk::cref_find( edgenodes, {{ B,D }} );
//              const auto CD = tk::cref_find( edgenodes, {{ C,D }} );
//              */
// 
//           // TODO: We should likely check the return values here
//           const int AB = mesh_adapter->node_connectivity.find(A, B);
//           const int AC = mesh_adapter->node_connectivity.find(A, C);
//           const int AD = mesh_adapter->node_connectivity.find(A, D);
//           const int BC = mesh_adapter->node_connectivity.find(B, C);
//           const int BD = mesh_adapter->node_connectivity.find(B, D);
//           const int CD = mesh_adapter->node_connectivity.find(C, D);
// 
//           en[ {{A,B}} ] = static_cast<size_t>(AB);
//           en[ {{A,C}} ] = static_cast<size_t>(AC);
//           en[ {{A,D}} ] = static_cast<size_t>(AD);
//           en[ {{B,C}} ] = static_cast<size_t>(BC);
//           en[ {{B,D}} ] = static_cast<size_t>(BD);
//           en[ {{C,D}} ] = static_cast<size_t>(CD);
//       }
//   }
// 
//   generate_compact_inpoel();
// 
//   delete mesh_adapter;
// 
//   // TODO: This only needs to have set en? Which is m_chedgenodes.
// }


void
Partitioner::refine( const std::vector< std::size_t >& inpoel )
// *****************************************************************************
// Optionally refine mesh if requested by user
// *****************************************************************************
{
  const auto ir = g_inputdeck.get< tag::amr, tag::init >();
  if (!ir.empty()) {

    auto orig_inpoel = inpoel;
    auto orig_coord = m_coord;

    AMR::mesh_adapter_t refiner( orig_inpoel );

    for (std::size_t level=0; level<2; ++level) {

      refiner.uniform_refinement();
      auto refined_inpoel = refiner.tet_store.get_active_inpoel();

//       std::cout << CkMyPe() << ":c: ";
//       for (auto p : orig_inpoel) std::cout << p << ' ';
//       std::cout << '\n';
//       std::cout << CkMyPe() << ":rc: ";
//       for (auto p : refined_inpoel) std::cout << p << ' ';
//       std::cout << '\n';

      // find number of nodes in old mesh
      auto minmax = std::minmax_element( begin(orig_inpoel), end(orig_inpoel) );
      Assert( *minmax.first == 0, "node ids should start from zero" );
      auto npoin = *minmax.second + 1;

      // generate edges surrounding points in old mesh
      auto esup = tk::genEsup( orig_inpoel, 4 );
      auto psup = tk::genPsup( orig_inpoel, 4, esup );

      auto refined_coord = orig_coord;
      auto& x = refined_coord[0];
      auto& y = refined_coord[1];
      auto& z = refined_coord[2];

      auto refined_minmax =
        std::minmax_element( begin(refined_inpoel), end(refined_inpoel) );
      Assert( *refined_minmax.first == 0, "node ids should start from zero" );
      auto refined_npoin = *refined_minmax.second + 1;

      x.resize( refined_npoin );
      y.resize( refined_npoin );
      z.resize( refined_npoin );

      // generate coordinates for newly added nodes
      //std::cout << CkMyPe() << ": npoin:" << npoin << " -> " << refined_npoin << ": ";
      for (std::size_t p=0; p<npoin; ++p)
        for (auto q : tk::Around(psup,p)) {
          auto e = refiner.node_connectivity.find( p, q );
          if (e > 0) {
            auto E = static_cast< std::size_t >( e );
            Assert( E < x.size(), "Indexing out of refined_coord" );
            x[E] = (x[p]+x[q])/2.0;
            y[E] = (y[p]+y[q])/2.0;
            z[E] = (z[p]+z[q])/2.0;
          } else std::cout << level << ": " << e << ':' << p << "." << q << ' ';
        }
      //std::cout << '\n';

//       // reorder new mesh
//       const auto refined_psup =
//         tk::genPsup( refined_inpoel, 4, tk::genEsup( refined_inpoel, 4 ) );
//       auto map = tk::renumber( refined_psup );
//       tk::remap( refined_inpoel, map );
//       tk::remap( x, map );
//       tk::remap( y, map );
//       tk::remap( z, map );

      tk::UnsMesh refmesh( refined_inpoel, x, y, z );
      tk::ExodusIIMeshWriter mr( "refmesh." + std::to_string(level) + ".exo",
                                 tk::ExoWriter::CREATE );
      mr.writeMesh( refmesh );

      orig_inpoel = refined_inpoel;
      orig_coord = refined_coord;

    } // level
  } // if enable uniform

  // send progress report to host
  if ( g_inputdeck.get< tag::cmd, tag::feedback >() ) m_host.perefined();

  contribute( m_cb.get< tag::refined >() );
}


void
Partitioner::reordered()
// *****************************************************************************
//  Compute final result of reordering
//! \details This member function is called when both those node IDs that we
//!   assign a new ordering to as well as those assigned new IDs by other
//!   PEs have been reordered (and we contribute to) and we are ready (on
//!   this PE) to compute our final result of the reordering.
// *****************************************************************************
{
  // Free memory used by communication maps used to store nodes and
  // edge-nodes and associated PEs during reordering.
  tk::destroy( m_ncommunication );
  tk::destroy( m_ecommunication );

  // Free memory used by maps associating a list of chare IDs to old (as in
  // file) global mesh node IDs and to edges as no longer needed.
  tk::destroy( m_bnodechares );
  tk::destroy( m_edgechares );

  // Construct maps associating old node IDs (as in file) to new node IDs
  // (as in producing contiguous-row-id linear system contributions)
  // associated to chare IDs (outer key).
  for (const auto& c : m_chinpoel) {
    auto& nodes = m_chfilenodes[ c.first ];
    for (auto p : c.second)
      nodes[ tk::cref_find(m_linnodes,p) ] = p;
  }

  // Update node IDs of edges, i.e., the map values
  for (auto& c : m_chedgenodes)
    for (auto& e : c.second)
       e.second = tk::ref_find( m_linedges, e.first );

  if (!m_chedgenodes.empty()) {

    // Update chare-categorized element connectivities with new nodes and
    // newly added edge-nodes during initial unifor mesh refinement
    decltype(m_chinpoel) refinpoel;
    for (const auto& chi : m_chinpoel) {
      auto& ri = refinpoel[ chi.first ];
      const auto& edgenodes = tk::cref_find( m_chedgenodes, chi.first );
      for (std::size_t e=0; e<chi.second.size()/4; ++e) {
        auto A = chi.second[e*4+0];
        auto B = chi.second[e*4+1];
        auto C = chi.second[e*4+2];
        auto D = chi.second[e*4+3];
        const auto nA = tk::cref_find( m_linnodes, A );
        const auto nB = tk::cref_find( m_linnodes, B );
        const auto nC = tk::cref_find( m_linnodes, C );
        const auto nD = tk::cref_find( m_linnodes, D );
        const auto AB = tk::cref_find( edgenodes, {{ A,B }} );
        const auto AC = tk::cref_find( edgenodes, {{ A,C }} );
        const auto AD = tk::cref_find( edgenodes, {{ A,D }} );
        const auto BC = tk::cref_find( edgenodes, {{ B,C }} );
        const auto BD = tk::cref_find( edgenodes, {{ B,D }} );
        const auto CD = tk::cref_find( edgenodes, {{ C,D }} );
        // update connectivity of our mesh chunk
        std::vector< std::size_t > newelems{{ nA, AB, AC, AD,
                                              nB, BC, AB, BD,
                                              nC, AC, BC, CD,
                                              nD, AD, CD, BD,
                                              BC, CD, AC, BD,
                                              AB, BD, AC, AD,
                                              AB, BC, AC, BD,
                                              AC, BD, CD, AD }};
        ri.insert( end(ri), begin(newelems), end(newelems) );
      }
    }
    m_chinpoel = std::move( refinpoel );

    // Update chare-categorized mesh nodes surrounding our mesh chunk with
    // the reordered node IDs
    decltype(m_msum) newmsum;
    for (const auto& c : m_msum) {
      auto& m = newmsum[ c.first ];
      for (const auto& e : c.second) {
        auto& s = m[ e.first ];
        for (auto n : e.second)
          s.insert( tk::cref_find( m_linnodes, n ) );
      }
    }
    m_msum = std::move( newmsum );

    // Add newly added edge-nodes to chare-categorized mesh nodes
    // surrounding our mesh chunk
    for (const auto& c : m_msumed) {
      auto& sur = tk::cref_find( m_msum, c.first );
      const auto& edgenodes = tk::cref_find( m_chedgenodes, c.first );
      for (const auto& e : c.second) {
        auto& s = tk::ref_find( sur, e.first );
        for (const auto& ed : e.second)
          s.insert( tk::cref_find( edgenodes, ed ) );
      }
    }
    tk::destroy( m_msumed );

    // Update node IDs of edges, i.e., the map keys
    for (auto& c : m_chedgenodes) {
      tk::UnsMesh::EdgeNodes edgenodes;
      for (auto& e : c.second)
         edgenodes[ {{ tk::ref_find(m_linnodes,e.first[0]),
                       tk::ref_find(m_linnodes,e.first[1]) }} ] = e.second;
      c.second = std::move( edgenodes );
    }

  } else {

    // Update chare-categorized elem connectivities with the reordered node IDs
    for (auto& c : m_chinpoel)
      for (auto& p : c.second)
         p = tk::cref_find( m_linnodes, p );

    // Update chare-categorized mesh chare-nodes comm map with the reordered
    // node IDs
    for (auto& c : m_msum)
      for (auto& s : c.second) {
        decltype(s.second) n;
        for (auto p : s.second) {
          n.insert( tk::cref_find( m_linnodes, p ) );
        }
        s.second = std::move( n );
      }

  }

  // Update unique global node IDs chares on our PE will contribute to with
  // the reordered node IDs
  tk::destroy( m_nodeset );
  for (const auto& c : m_chinpoel)
    for (auto i : c.second)
      m_nodeset.insert( i );

  // send progress report to host
  if ( g_inputdeck.get< tag::cmd, tag::feedback >() ) m_host.pereordered();

  // Compute lower and upper bounds of reordered node IDs our PE operates on
  bounds();
}

void
Partitioner::bounds()
// *****************************************************************************
// Compute lower and upper bounds of reordered node IDs our PE operates on
// \details This function computes the global row IDs at which the linear
//   system will have a PE boundary. We simply find the largest node ID
//   assigned on each PE by the reordering and use that as the upper global
//   row index. Note that while this rarely results in equal number of rows
//   assigned to PEs, potentially resulting in some load-imbalance, it
//   yields a pretty good division reducing communication costs during the
//   assembly of the linear system, which is more important than a slight
//   (FLOP) load imbalance. Since the upper index for PE 1 is the same as
//   the lower index for PE 2, etc., we find the upper indices and then the
//   lower indices for all PEs are communicated.
// *****************************************************************************
{
  m_upper = 0;

  using P1 = std::pair< const std::size_t, std::size_t >;
  for (const auto& c : m_chfilenodes) {
    auto x = std::max_element( begin(c.second), end(c.second),
             [](const P1& a, const P1& b){ return a.first < b.first; } );
    if (x->first > m_upper) m_upper = x->first;
  }

  using P2 = std::pair< const tk::UnsMesh::Edge, std::size_t >;
  for (const auto& c : m_chedgenodes) {
    auto x = std::max_element( begin(c.second), end(c.second),
             [](const P2& a, const P2& b){ return a.second < b.second; } );
    if (x->second > m_upper) m_upper = x->second;
  }

  // The bounds are the dividers (global mesh point indices) at which the
  // linear system assembly is divided among PEs. However, Hypre and thus
  // Solver expect exclusive upper indices, so we increase the last one by
  // one here. Note that the cost calculation, Partitioner::cost() also
  // expects exclusive upper indices.
  if (CkMyPe() == CkNumPes()-1) ++m_upper;

  // Tell the runtime system that the upper bound has been computed
  upper_complete();

  // Set lower index for PE 0 as 0
  if (CkMyPe() == 0) lower(0);

  // All PEs except the last one send their upper indices as the lower index for
  // PE+1
  if (CkMyPe() < CkNumPes()-1)
    thisProxy[ CkMyPe()+1 ].lower( m_upper );
}

void
Partitioner::create()
// *****************************************************************************
// Create chare array elements on this PE and assign the global mesh element IDs
// they will operate on
// *****************************************************************************
{
  // send progress report to host
  if ( g_inputdeck.get< tag::cmd, tag::feedback >() ) m_host.pebounds();

  // Initiate asynchronous reduction across all Partitioner objects computing
  // the average communication cost of merging the linear system
  m_cost = cost( m_lower, m_upper );
  contribute( sizeof(tk::real), &m_cost, CkReduction::sum_double,
              m_cb.get< tag::avecost >() );

  // Create worker chare array elements
  createDiscWorkers();

  // Broadcast our bounds of global node IDs to all matrix solvers
  const auto scheme = g_inputdeck.get< tag::selected, tag::scheme >();
  if (scheme == ctr::SchemeType::MatCG || scheme == ctr::SchemeType::DiagCG)
    m_solver.bounds( CkMyPe(), m_lower, m_upper );
  else // if no MatCG, no matrix solver, continue
    contribute( m_cb.get< tag::coord >() );
}

void
Partitioner::createDiscWorkers()
// *****************************************************************************
//  Create Discretization chare array elements on this PE
//! \details We create chare array elements by calling the insert() member
//!   function, which allows specifying the PE on which the array element is
//!   created. and we send each chare array element the chunk of mesh it will
//!   operate on.
// *****************************************************************************
{
  auto dist = chareDistribution();

  for (int c=0; c<dist[1]; ++c) {
    // Compute chare ID
    auto cid = CkMyPe() * dist[0] + c;
    // Guard those searches that operate on empty containers in serial
    typename decltype(m_msum)::mapped_type msum;
    if (!m_msum.empty()) msum = tk::cref_find( m_msum, cid );
    typename decltype(m_chedgenodes)::mapped_type edno;
    if (!m_chedgenodes.empty()) edno = tk::cref_find( m_chedgenodes, cid );
    // Create worker array element
    m_scheme.discInsert( cid, m_host, m_bc,
      tk::cref_find(m_chinpoel,cid), msum, tk::cref_find(m_chfilenodes,cid),
      edno, m_nchare, CkMyPe() );
  }

  // Free storage for unique global mesh nodes chares on our PE will
  // contribute to in a linear system as no longer needed.
  tk::destroy( m_nodeset );
  // Free storage for unique global mesh edges whose nodes chares on our
  // PE will contribute to in a linear system as no longer needed.
  tk::destroy( m_edgeset );
  // Free maps associating old node IDs to new node IDs categorized by
  // chares as it is no longer needed after creating the workers.
  //tk::destroy( m_chfilenodes );
  // Free map storing new node IDs associated to edges categorized by chares
  // owned as no linger needed after creating workers.
  tk::destroy( m_chedgenodes );
  // Free storage of global mesh node IDs associated to chare IDs bordering
  // the mesh chunk held by and associated to chare IDs we own as it is no
  // longer needed after creating the workers.
  tk::destroy( m_msum );
}

void
Partitioner::createWorkers()
// *****************************************************************************
//  Create worker chare array elements on this PE
//! \details We create chare array elements by calling the insert() member
//!   function, which allows specifying the PE on which the array element is
//!   created. and we send each chare array element the chunk of mesh it will
//!   operate on.
// *****************************************************************************
{
  auto dist = chareDistribution();

  // Prepare data to pass to each worker chare
  for (int c=0; c<dist[1]; ++c) {

    // Compute chare ID
    auto cid = CkMyPe() * dist[0] + c;

    // Make sure (bound) base is already created and accessible
    Assert( m_scheme.get()[cid].ckLocal() != nullptr, "About to pass nullptr" );

    // Find mesh connectivity for this chare (new ids)
    auto chinpoel = tk::cref_find( m_chinpoel, cid );

    // Generate new-to-file node id map for this chare
    decltype(m_linnodes) chlinnodes;
    const auto& chfilenodes = tk::cref_find( m_chfilenodes, cid );
    for (auto i : chinpoel) chlinnodes[ tk::cref_find(chfilenodes,i) ] = i;

    // Extract chare triinpoel, bface, and nbfac
    std::vector< std::size_t > chtriinpoel;
    std::map< int, std::vector< std::size_t > > chbface;
    std::size_t chnbfac(0),nnpf(3);

    for (const auto& ss : m_bface)
    {
      for (auto f : ss.second)
      {
        std::size_t count(0);
        std::array< std::size_t, 3 > tbface;
        for (std::size_t i=0; i<nnpf; ++i)
        {
          auto n = chlinnodes.find( m_triinpoel[nnpf*f + i] );
          if (n != end(chlinnodes))
          {
            tbface[i] = n->second;
            ++count;
          }
        }

        if (count == nnpf)
        // this boundary face is present on this chunk
        {
          for (std::size_t i=0; i<nnpf; ++i)
            chtriinpoel.push_back( tbface[i] );

          chbface[ss.first].push_back(chnbfac);
          ++chnbfac;
        }
      }
    }

    //std::cout << CkMyPe() << ": " << cid << ": " << chtriinpoel.size() << '\n';

    // Face data class
    FaceData fd( chinpoel, chnbfac, chbface, chtriinpoel );

    // Create worker array element
    m_scheme.insert( cid, m_scheme.get(), m_solver, fd, CkMyPe() );
  }

  tk::destroy( m_bface );
  tk::destroy( m_triinpoel );
}

#include "NoWarning/partitioner.def.h"<|MERGE_RESOLUTION|>--- conflicted
+++ resolved
@@ -38,7 +38,6 @@
   const tk::CProxy_Solver& solver,
   const CProxy_BoundaryConditions& bc,
   const Scheme& scheme,
-  std::size_t nbfac,
   const std::map< int, std::vector< std::size_t > >& bface,
   const std::vector< std::size_t >& triinpoel ) :
   m_cb( cb[0], cb[1], cb[2], cb[3], cb[4], cb[5], cb[6], cb[7] ),
@@ -76,7 +75,6 @@
   m_edgechares(),
   m_msum(),
   m_msumed(),
-  m_nbfac( nbfac ),
   m_bface( bface ),
   m_triinpoel( triinpoel )
 // *****************************************************************************
@@ -86,7 +84,6 @@
 //! \param[in] solver Linear system solver proxy
 //! \param[in] bc Boundary conditions group proxy
 //! \param[in] scheme Discretization scheme
-//! \param[in] nbfac Total number of boundary faces
 //! \param[in] bface Face lists mapped to side set ids
 //! \param[in] triinpoel Interconnectivity of points and boundary-face
 // *****************************************************************************
@@ -99,17 +96,6 @@
   // Read our chunk of the mesh graph from file
   mr.readGraph(  m_gelemid, m_tetinpoel );
 
-<<<<<<< HEAD
-  // If a geometric partitioner is selected, compute element centroid
-  // coordinates
-  const auto alg = g_inputdeck.get< tag::selected, tag::partitioner >();
-  if ( tk::ctr::PartitioningAlgorithm().geometric(alg) )
-    computeCentroids( er );
-  else
-    contribute( m_cb.get< tag::part >() );
-
-  IGNORE(m_nbfac);
-=======
   // Send progress report to host
   if ( g_inputdeck.get< tag::cmd, tag::feedback >() ) m_host.peread();
 
@@ -132,7 +118,6 @@
 
   // Compute cell centroids if a geometric partitioner is selected
   computeCentroids( lid );
->>>>>>> cf0d520e
 }
 
 void

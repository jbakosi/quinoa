--- conflicted
+++ resolved
@@ -137,11 +137,7 @@
   const auto ncomp = g_inputdeck.get< tag::component >().nprop();
 
   std::vector< std::vector< tk::real > >
-<<<<<<< HEAD
-    diag( 6, std::vector< tk::real >( ncomp, 0.0 ) );
-=======
     diag( NUMDIAG, std::vector< tk::real >( ncomp, 0.0 ) );
->>>>>>> d2853453
 
   // Compute diagnostics
   // ...

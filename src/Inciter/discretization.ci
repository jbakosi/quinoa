// *****************************************************************************
/*!
  \file      src/Inciter/discretization.ci
  \copyright 2012-2015 J. Bakosi,
             2016-2018 Los Alamos National Security, LLC.,
             2019-2020 Triad National Security, LLC.
             All rights reserved. See the LICENSE file for details.
  \brief     Charm++ module interface file for common stuff to discretizations
  \details   Charm++ module interface file for common stuff to discretizations.
  \see       Discretization.h and Discretization.C for more info.
*/
// *****************************************************************************

module discretization {

  extern module transporter;
  extern module meshwriter;
  extern module distfct;
  extern module conjugategradients;

  include "UnsMesh.hpp";
  include "CommMap.hpp";

  namespace inciter {

    array [1D] Discretization {
      entry Discretization(
        std::size_t meshid,
        const std::vector< CProxy_Discretization >& disc,
        const CProxy_DistFCT& fctproxy,
<<<<<<< HEAD
        const tk::CProxy_ConjugateGradients& cgproxy,
=======
        const tk::CProxy_ConjugateGradients& conjugategradientsproxy,
>>>>>>> a3c63161
        const CProxy_Transporter& transporter,
        const tk::CProxy_MeshWriter& meshwriter,
        const std::vector< std::size_t >& ginpoel,
        const tk::UnsMesh::CoordMap& coordmap,
        const tk::CommMaps& msum,
        int nchare );
      initnode void registerReducers();
      entry void vol();
      entry void comvol( const std::vector< std::size_t >& gid,
                         const std::vector< tk::real >& nodevol );
      entry void stat( tk::real mesh_volume );
<<<<<<< HEAD
      entry void cginit();
      entry void cgsolve( CkDataMsg* msg );
      entry void cgdone( CkDataMsg* msg );
=======
      entry void ConjugateGradientsInit();
      entry void ConjugateGradientsSolve( CkDataMsg* msg );
      entry void ConjugateGradientsDone( CkDataMsg* msg );
>>>>>>> a3c63161
      entry void transferInit();
      entry void comcb( std::size_t srcmeshid, CkCallback c );

      // SDAG code follows. See http://charm.cs.illinois.edu/manuals/html/
      // charm++/manual.html, Sec. "Structured Control Flow: Structured Dagger".

      entry void wait4vol() {
        when ownvol_complete(), comvol_complete() serial "vol" { totalvol(); } }

      entry void ownvol_complete();
      entry void comvol_complete();
    }

  } // inciter::

}<|MERGE_RESOLUTION|>--- conflicted
+++ resolved
@@ -28,11 +28,7 @@
         std::size_t meshid,
         const std::vector< CProxy_Discretization >& disc,
         const CProxy_DistFCT& fctproxy,
-<<<<<<< HEAD
-        const tk::CProxy_ConjugateGradients& cgproxy,
-=======
         const tk::CProxy_ConjugateGradients& conjugategradientsproxy,
->>>>>>> a3c63161
         const CProxy_Transporter& transporter,
         const tk::CProxy_MeshWriter& meshwriter,
         const std::vector< std::size_t >& ginpoel,
@@ -44,15 +40,9 @@
       entry void comvol( const std::vector< std::size_t >& gid,
                          const std::vector< tk::real >& nodevol );
       entry void stat( tk::real mesh_volume );
-<<<<<<< HEAD
-      entry void cginit();
-      entry void cgsolve( CkDataMsg* msg );
-      entry void cgdone( CkDataMsg* msg );
-=======
       entry void ConjugateGradientsInit();
       entry void ConjugateGradientsSolve( CkDataMsg* msg );
       entry void ConjugateGradientsDone( CkDataMsg* msg );
->>>>>>> a3c63161
       entry void transferInit();
       entry void comcb( std::size_t srcmeshid, CkCallback c );
 

--- conflicted
+++ resolved
@@ -130,80 +130,8 @@
   const auto& inpoel = d.Inpoel();
   const auto& coord = d.Coord();
 
-<<<<<<< HEAD
-  // Number of integration points
-  constexpr std::size_t NG = 4;
-
-  // Quadrature points
-  std::array< std::array< tk::real, NG >, 3 > coordgp;
-  std::array< tk::real, NG > wgp;
-
-  const auto& cx = coord[0];
-  const auto& cy = coord[1];
-  const auto& cz = coord[2];
-
-  tk::GaussQuadratureTet( coordgp, wgp );
-
-  // Query number of degrees of freedom from user's setting
-  const auto ndof = g_inputdeck.get< tag::discr, tag::ndof >();
-
-  // Compute norms for our mesh chunk
-  for (std::size_t i=0; i<u.nunk()-nchGhost; ++i) {
-
-    auto vole = geoElem(i,0,0);
-
-    auto x1 = cx[ inpoel[4*i]   ];
-    auto y1 = cy[ inpoel[4*i]   ];
-    auto z1 = cz[ inpoel[4*i]   ];
-
-    auto x2 = cx[ inpoel[4*i+1] ];
-    auto y2 = cy[ inpoel[4*i+1] ];
-    auto z2 = cz[ inpoel[4*i+1] ];
-
-    auto x3 = cx[ inpoel[4*i+2] ];
-    auto y3 = cy[ inpoel[4*i+2] ];
-    auto z3 = cz[ inpoel[4*i+2] ];
-
-    auto x4 = cx[ inpoel[4*i+3] ];
-    auto y4 = cy[ inpoel[4*i+3] ];
-    auto z4 = cz[ inpoel[4*i+3] ];
-
-    // Gaussian quadrature
-    for (std::size_t igp=0; igp<NG; ++igp)
-    {
-      auto B2 = 2.0 * coordgp[0][igp] + coordgp[1][igp] + coordgp[2][igp]
-                - 1.0;
-      auto B3 = 3.0 * coordgp[1][igp] + coordgp[2][igp] - 1.0;
-      auto B4 = 4.0 * coordgp[2][igp] - 1.0;
-
-      auto shp1 = 1.0 - coordgp[0][igp] - coordgp[1][igp] - coordgp[2][igp];
-      auto shp2 = coordgp[0][igp];
-      auto shp3 = coordgp[1][igp];
-      auto shp4 = coordgp[2][igp];
-
-      auto xgp = x1*shp1 + x2*shp2 + x3*shp3 + x4*shp4;
-      auto ygp = y1*shp1 + y2*shp2 + y3*shp3 + y4*shp4;
-      auto zgp = z1*shp1 + z2*shp2 + z3*shp3 + z4*shp4;
-
-      auto wt = vole * wgp[igp];
-
-      std::vector< tk::real > s;
-
-      for (const auto& eq : g_dgpde)
-        // cppcheck-suppress useStlAlgorithm
-        s = eq.analyticSolution( xgp, ygp, zgp, d.T()+d.Dt() );
-
-      for (std::size_t c=0; c<u.nprop()/ndof; ++c)
-      {
-        auto mark = c*ndof;
-        auto ugp =   u(i, mark,   0)
-                   + u(i, mark+1, 0) * B2
-                   + u(i, mark+2, 0) * B3
-                   + u(i, mark+3, 0) * B4;
-=======
   // Number of quadrature points for volume integration
   auto ng = tk::NGdiag(ndof);
->>>>>>> 9d245fbc
 
   // arrays for quadrature points
   std::array< std::vector< tk::real >, 3 > coordgp;
@@ -244,12 +172,8 @@
       std::vector< tk::real > s;
 
       for (const auto& eq : g_dgpde)
-<<<<<<< HEAD
         // cppcheck-suppress useStlAlgorithm
-        s = eq.analyticSolution( xgp, ygp, zgp, d.T()+d.Dt() );
-=======
         s = eq.analyticSolution( gp[0], gp[1], gp[2], d.T()+d.Dt() );
->>>>>>> 9d245fbc
 
       for (std::size_t c=0; c<u.nprop()/ndof; ++c)
       {

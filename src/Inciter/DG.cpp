// *****************************************************************************
/*!
  \file      src/Inciter/DG.cpp
  \copyright 2012-2015 J. Bakosi,
             2016-2018 Los Alamos National Security, LLC.,
             2019-2020 Triad National Security, LLC.
             All rights reserved. See the LICENSE file for details.
  \brief     DG advances a system of PDEs with the discontinuous Galerkin scheme
  \details   DG advances a system of partial differential equations (PDEs) using
    discontinuous Galerkin (DG) finite element (FE) spatial discretization (on
    tetrahedron elements) combined with Runge-Kutta (RK) time stepping.
  \see The documentation in DG.h.
*/
// *****************************************************************************

#include <algorithm>
#include <numeric>
#include <sstream>

#include "DG.hpp"
#include "Discretization.hpp"
#include "DGPDE.hpp"
#include "DiagReducer.hpp"
#include "DerivedData.hpp"
#include "ElemDiagnostics.hpp"
#include "Inciter/InputDeck/InputDeck.hpp"
#include "Refiner.hpp"
#include "Limiter.hpp"
#include "PrefIndicator.hpp"
#include "Reorder.hpp"
#include "Vector.hpp"
#include "Around.hpp"
#include "Integrate/Basis.hpp"
#include "FieldOutput.hpp"

namespace inciter {

extern ctr::InputDeck g_inputdeck;
extern ctr::InputDeck g_inputdeck_defaults;
extern std::vector< DGPDE > g_dgpde;

//! Runge-Kutta coefficients
static const std::array< std::array< tk::real, 3 >, 2 >
  rkcoef{{ {{ 0.0, 3.0/4.0, 1.0/3.0 }}, {{ 1.0, 1.0/4.0, 2.0/3.0 }} }};

} // inciter::

using inciter::DG;

DG::DG( const CProxy_Discretization& disc,
        const std::map< int, std::vector< std::size_t > >& bface,
        const std::map< int, std::vector< std::size_t > >& /* bnode */,
        const std::vector< std::size_t >& triinpoel ) :
  m_disc( disc ),
  m_ncomfac( 0 ),
  m_nadj( 0 ),
  m_ncomEsup( 0 ),
  m_nsol( 0 ),
  m_ninitsol( 0 ),
  m_nlim( 0 ),
  m_nnod( 0 ),
  m_nreco( 0 ),
  m_inpoel( Disc()->Inpoel() ),
  m_coord( Disc()->Coord() ),
  m_fd( m_inpoel, bface, tk::remap(triinpoel,Disc()->Lid()) ),
  m_u( m_inpoel.size()/4,
       g_inputdeck.get< tag::discr, tag::rdof >()*
       g_inputdeck.get< tag::component >().nprop() ),
  m_un( m_u.nunk(), m_u.nprop() ),
  m_p( m_u.nunk(),
       g_inputdeck.get< tag::discr, tag::rdof >()*
         std::accumulate( begin(g_dgpde), end(g_dgpde), 0u,
           [](std::size_t s, const DGPDE& eq){ return s + eq.nprim(); } ) ),
  m_geoFace( tk::genGeoFaceTri( m_fd.Nipfac(), m_fd.Inpofa(), m_coord) ),
  m_geoElem( tk::genGeoElemTet( m_inpoel, m_coord ) ),
  m_lhs( m_u.nunk(),
         g_inputdeck.get< tag::discr, tag::ndof >()*
         g_inputdeck.get< tag::component >().nprop() ),
  m_rhs( m_u.nunk(), m_lhs.nprop() ),
  m_nfac( m_fd.Inpofa().size()/3 ),
  m_nunk( m_u.nunk() ),
  m_npoin( m_coord[0].size() ),
  m_ipface(),
  m_bndFace(),
  m_ghostData(),
  m_sendGhost(),
  m_ghostReq( 0 ),
  m_ghost(),
  m_exptGhost(),
  m_recvGhost(),
  m_diag(),
  m_stage( 0 ),
  m_ndof(),
  m_bid(),
  m_uc(),
  m_pc(),
  m_ndofc(),
  m_initial( 1 ),
  m_expChBndFace(),
  m_infaces(),
  m_esup(),
  m_esupc(),
  m_elemfields(),
  m_nodefields(),
  m_nodefieldsc(),
  m_outmesh(),
  m_boxelems()
// *****************************************************************************
//  Constructor
//! \param[in] disc Discretization proxy
//! \param[in] bface Boundary-faces mapped to side set ids
//! \param[in] triinpoel Boundary-face connectivity
// *****************************************************************************
{
  usesAtSync = true;    // enable migration at AtSync

  // Enable SDAG wait for setting up chare boundary faces
  thisProxy[ thisIndex ].wait4fac();

  // Ensure that mesh partition is not leaky
  Assert( !tk::leakyPartition(m_fd.Esuel(), m_inpoel, m_coord),
          "Input mesh to DG leaky" );

  // Ensure mesh physical boundary for the entire problem not leaky,
  // effectively checking if the user has specified boundary conditions on all
  // physical boundary faces
  bndIntegral();
}

void
DG::bndIntegral()
// *****************************************************************************
//  Compute partial boundary surface integral and sum across all chares
//! \details This function computes a partial surface integral over the boundary
//!   of the faces of this mesh partition then sends its contribution to perform
//!   the integral acorss the total problem boundary. After the global sum a
//!   non-zero vector result indicates a leak, e.g., a hole in the boundary
//!   which indicates an error in the boundary face data structures used to
//!   compute the partial surface integrals.
// *****************************************************************************
{
  // Storage for surface integral over our mesh chunk physical boundary
  std::vector< tk::real > s{{ 0.0, 0.0, 0.0 }};

  // Integrate over all physical boundary faces
  for (std::size_t f=0; f<m_fd.Nbfac(); ++f) {
    s[0] += m_geoFace(f,0,0) * m_geoFace(f,1,0);
    s[1] += m_geoFace(f,0,0) * m_geoFace(f,2,0);
    s[2] += m_geoFace(f,0,0) * m_geoFace(f,3,0);
  }

  s.push_back( 1.0 );  // positive: call-back to resizeComm() after reduction

  // Send contribution to host summing partial surface integrals
  contribute( s, CkReduction::sum_double,
    CkCallback(CkReductionTarget(Transporter,bndint), Disc()->Tr()) );
}

void
DG::resizeComm()
// *****************************************************************************
//  Start sizing communication buffers and setting up ghost data
// *****************************************************************************
{
  auto d = Disc();

  const auto& gid = d->Gid();
  const auto& inpofa = m_fd.Inpofa();
  const auto& esuel = m_fd.Esuel();

  // Perform leak test on mesh partition
  Assert( !tk::leakyPartition( esuel, m_inpoel, m_coord ),
          "Mesh partition leaky" );

  // Activate SDAG waits for face adjacency map (ghost data) calculation
  thisProxy[ thisIndex ].wait4ghost();
  thisProxy[ thisIndex ].wait4esup();

  // Enable SDAG wait for initially building the solution vector and limiting
  if (m_initial) {
    thisProxy[ thisIndex ].wait4sol();
    thisProxy[ thisIndex ].wait4reco();
    thisProxy[ thisIndex ].wait4lim();
    thisProxy[ thisIndex ].wait4nod();
  }

  // Invert inpofa to enable searching for faces based on (global) node triplets
  Assert( inpofa.size() % 3 == 0, "Inpofa must contain triplets" );
  for (std::size_t f=0; f<inpofa.size()/3; ++f)
    m_ipface.insert( {{{ gid[ inpofa[f*3+0] ],
                         gid[ inpofa[f*3+1] ],
                         gid[ inpofa[f*3+2] ] }}} );

  // At this point ipface has node-id-triplets (faces) on the internal
  // chare-domain and on the physical boundary but not on chare boundaries,
  // hence the name internal + physical boundary faces.

  // Build a set of faces (each face given by 3 global node IDs) associated to
  // chares we potentially share boundary faces with.
  tk::UnsMesh::FaceSet potbndface;
  for (std::size_t e=0; e<esuel.size()/4; ++e) {   // for all our tets
    auto mark = e*4;
    for (std::size_t f=0; f<4; ++f)     // for all tet faces
      if (esuel[mark+f] == -1) {        // if face has no outside-neighbor tet
        // if does not exist among the internal and physical boundary faces,
        // store as a potential chare-boundary face
        tk::UnsMesh::Face t{{ gid[ m_inpoel[ mark + tk::lpofa[f][0] ] ],
                              gid[ m_inpoel[ mark + tk::lpofa[f][1] ] ],
                              gid[ m_inpoel[ mark + tk::lpofa[f][2] ] ] }};
        if (m_ipface.find(t) == end(m_ipface)) {
          Assert( m_expChBndFace.insert(t).second,
                  "Store expected chare-boundary face" );
          potbndface.insert( t );
        }
      }
  }

  if ( g_inputdeck.get< tag::cmd, tag::feedback >() ) d->Tr().chbndface();

  // In the following we assume that the size of the (potential) boundary-face
  // adjacency map above does not necessarily equal to that of the node
  // adjacency map. This is because while a node can be shared at a single
  // corner or along an edge, that does not necessarily share a face as well
  // (in other words, shared nodes or edges can exist that are not part of a
  // shared face). So the chares we communicate with across faces are not
  // necessarily the same as the chares we would communicate nodes with.
  //
  // Since the sizes of the node and face adjacency maps are not the same, while
  // sending the faces on chare boundaries would be okay, however, the receiver
  // would not necessarily know how many chares it must receive from. To solve
  // this problem we send to chares which we share at least a single node with,
  // i.e., rely on the node-adjacency map. Note that to all chares we share at
  // least a single node with we send all our potential chare-boundary faces.
  // This is the same list of faces to all chares we send.
  //
  // Another underlying assumption here is, of course, that the size of the face
  // adjacency map is always smaller than or equal to that of the node adjacency
  // map, which is always true. Since the receive side already knows how many
  // fellow chares it must receive shared node ids from, we use that to detect
  // completion of the number of receives in comfac(). This simplifies the
  // communication pattern and code.

  // Send sets of faces adjacent to chare boundaries to fellow workers (if any)
  if (d->NodeCommMap().empty())  // in serial, skip setting up ghosts altogether
    faceAdj();
  else
    // for all chares we share nodes with
    for (const auto& c : d->NodeCommMap()) {
      thisProxy[ c.first ].comfac( thisIndex, potbndface );
    }

  ownfac_complete();
}

bool
DG::leakyAdjacency()
// *****************************************************************************
// Perform leak-test on chare boundary faces
//! \details This function computes a surface integral over the boundary of the
//!   faces after the face adjacency communication map is completed. A non-zero
//!   vector result indicates a leak, e.g., a hole in the partition (covered by
//!   the faces of the face adjacency communication map), which indicates an
//!   error upstream in the code that sets up the face communication data
//!   structures.
//! \note Compared to tk::leakyPartition() this function performs the leak-test
//!   on the face geometry data structure enlarged by ghost faces on this
//!   partition by computing a discrete surface integral considering the
//!   physical and chare boundary faces, which should be equal to zero for a
//!   closed domain.
//! \return True if our chare face adjacency leaks.
// *****************************************************************************
{
  // Storage for surface integral over our chunk of the adjacency
  std::array< tk::real, 3 > s{{ 0.0, 0.0, 0.0 }};

  // physical boundary faces
  for (std::size_t f=0; f<m_fd.Nbfac(); ++f) {
    s[0] += m_geoFace(f,0,0) * m_geoFace(f,1,0);
    s[1] += m_geoFace(f,0,0) * m_geoFace(f,2,0);
    s[2] += m_geoFace(f,0,0) * m_geoFace(f,3,0);
  }

  // chare-boundary faces
  for (std::size_t f=m_fd.Nipfac(); f<m_fd.Esuf().size()/2; ++f) {
    s[0] += m_geoFace(f,0,0) * m_geoFace(f,1,0);
    s[1] += m_geoFace(f,0,0) * m_geoFace(f,2,0);
    s[2] += m_geoFace(f,0,0) * m_geoFace(f,3,0);
  }

  auto eps = std::numeric_limits< tk::real >::epsilon() * 100;
  return std::abs(s[0]) > eps || std::abs(s[1]) > eps || std::abs(s[2]) > eps;
}

bool
DG::faceMatch()
// *****************************************************************************
// Check if esuf of chare-boundary faces matches
//! \details This function checks each chare-boundary esuf entry for the left
//!   and right elements. Then, it tries to match all vertices of these
//!   elements. Exactly three of these vertices must match if the esuf entry
//!   has been updated correctly at chare-boundaries.
//! \return True if chare-boundary faces match.
// *****************************************************************************
{
  const auto& esuf = m_fd.Esuf();
  bool match(true);

  auto eps = std::numeric_limits< tk::real >::epsilon() * 100;

  for (auto f=m_fd.Nipfac(); f<esuf.size()/2; ++f)
  {
    std::size_t el = static_cast< std::size_t >(esuf[2*f]);
    std::size_t er = static_cast< std::size_t >(esuf[2*f+1]);

    std::size_t count = 0;

    for (std::size_t i=0; i<4; ++i)
    {
      auto ip = m_inpoel[4*el+i];
      for (std::size_t j=0; j<4; ++j)
      {
        auto jp = m_inpoel[4*er+j];
        auto xdiff = std::abs( m_coord[0][ip] - m_coord[0][jp] );
        auto ydiff = std::abs( m_coord[1][ip] - m_coord[1][jp] );
        auto zdiff = std::abs( m_coord[2][ip] - m_coord[2][jp] );

        if ( xdiff<=eps && ydiff<=eps && zdiff<=eps ) ++count;
      }
    }

    match = (match && count == 3);
  }

  return match;
}

void
DG::comfac( int fromch, const tk::UnsMesh::FaceSet& infaces )
// *****************************************************************************
//  Receive unique set of faces we potentially share with/from another chare
//! \param[in] fromch Sender chare id
//! \param[in] infaces Unique set of faces we potentially share with fromch
// *****************************************************************************
{
  // Buffer up incoming data
  m_infaces[ fromch ] = infaces;

  // if we have heard from all fellow chares that we share at least a single
  // node, edge, or face with
  if (++m_ncomfac == Disc()->NodeCommMap().size()) {
    m_ncomfac = 0;
    comfac_complete();
  }
}

void
DG::bndFaces()
// *****************************************************************************
// Compute chare-boundary faces
//! \details This is called when both send and receives are completed on a
//!  chare and thus we are ready to compute chare-boundary faces and ghost data.
// *****************************************************************************
{
  auto d = Disc();
  if ( g_inputdeck.get< tag::cmd, tag::feedback >() ) d->Tr().chcomfac();
  const auto& esuel = m_fd.Esuel();
  const auto& gid = d->Gid();

  for (const auto& in : m_infaces) {
    // Find sender chare among chares we potentially share faces with. Note that
    // it is feasible that a sender chare called us but we do not have a set of
    // faces associated to that chare. This can happen if we only share a single
    // node or an edge but not a face with that chare.
    auto& bndface = m_bndFace[ in.first ];  // will associate to sender chare
    // Try to find incoming faces on our chare boundary with other chares. If
    // found, generate and assign new local face ID, associated to sender chare.
    for (std::size_t e=0; e<esuel.size()/4; ++e) {  // for all our tets
      auto mark = e*4;
      for (std::size_t f=0; f<4; ++f) {  // for all cell faces
        if (esuel[mark+f] == -1) {  // if face has no outside-neighbor tet
          tk::UnsMesh::Face t{{ gid[ m_inpoel[ mark + tk::lpofa[f][0] ] ],
                                gid[ m_inpoel[ mark + tk::lpofa[f][1] ] ],
                                gid[ m_inpoel[ mark + tk::lpofa[f][2] ] ] }};
          // if found among the incoming faces and if not one of our internal
          // nor physical boundary faces
          if ( in.second.find(t) != end(in.second) &&
               m_ipface.find(t) == end(m_ipface) ) {
            bndface[t][0] = m_nfac++;    // assign new local face ID
          }
        }
      }
    }
    // If at this point if we have not found any face among our faces we
    // potentially share with fromch, there is no need to keep an empty set of
    // faces associated to fromch as we only share nodes or edges with it, but
    // not faces.
    if (bndface.empty()) m_bndFace.erase( in.first );
  }

  tk::destroy(m_ipface);
  tk::destroy(m_infaces);

  // Ensure all expected faces have been received
  Assert( receivedChBndFaces(),
          "Expected and received chare boundary faces mismatch" );

  // Basic error checking on chare-boundary-face map
  Assert( m_bndFace.find( thisIndex ) == m_bndFace.cend(),
          "Face-communication map should not contain data for own chare ID" );

  // Store (local) tet ID adjacent to our chare boundary from the inside
  for (std::size_t e=0; e<esuel.size()/4; ++e) {  // for all our tets
    auto mark = e*4;
    for (std::size_t f=0; f<4; ++f) {  // for all cell faces
      if (esuel[mark+f] == -1) {  // if face has no outside-neighbor tet
        tk::UnsMesh::Face t{{ gid[ m_inpoel[ mark + tk::lpofa[f][0] ] ],
                              gid[ m_inpoel[ mark + tk::lpofa[f][1] ] ],
                              gid[ m_inpoel[ mark + tk::lpofa[f][2] ] ] }};
        auto c = findchare( t );
        if (c > -1) {
          auto& lbndface = tk::ref_find( m_bndFace, c );
          auto& face = tk::ref_find( lbndface, t );
          face[1] = e;  // store (local) inner tet ID adjacent to face
        }
      }
    }
  }

  // At this point m_bndFace is complete on this PE. This means that starting
  // from the sets of faces we potentially share with fellow chares we now
  // only have those faces we actually share faces with (through which we need
  // to communicate later). Also, m_bndFace not only has the unique faces
  // associated to fellow chares, but also a newly assigned local face ID as
  // well as the local id of the inner tet adjacent to the face. Continue by
  // starting setting up ghost data
  setupGhost();
  // Besides setting up our own ghost data, we also issue requests (for ghost
  // data) to those chares which we share faces with. Note that similar to
  // comfac() we are calling reqGhost() by going through the node communication
  // map instead, which may send requests to those chare we do not share faces
  // with. This is so that we can test for completing by querying the size of
  // the already complete node commincation map in reqGhost. Requests in
  // sendGhost will only be fullfilled based on m_ghostData.
  for (const auto& c : d->NodeCommMap())  // for all chares we share nodes with
    thisProxy[ c.first ].reqGhost();
}

bool
DG::receivedChBndFaces()
// *****************************************************************************
// Verify that all chare-boundary faces have been received
//! \return True if all chare-boundary faces have been received
// *****************************************************************************
{
  auto d = Disc();
  tk::UnsMesh::FaceSet recvBndFace;

  // Collect chare-boundary faces that have been received and expected
  for (const auto& c : m_bndFace)
    for (const auto& f : c.second)
      if (m_expChBndFace.find(f.first) != end(m_expChBndFace))
        recvBndFace.insert(f.first);

   // Collect info on expected but not received faces
   std::stringstream msg;
   for (const auto& f : m_expChBndFace)
     if (recvBndFace.find(f) == end(recvBndFace)) {
       const auto& x = m_coord[0];
       const auto& y = m_coord[1];
       const auto& z = m_coord[2];
       auto A = tk::cref_find( d->Lid(), f[0] );
       auto B = tk::cref_find( d->Lid(), f[1] );
       auto C = tk::cref_find( d->Lid(), f[2] );
       msg << '{' << A << ',' << B << ',' << C << "}:("
           << x[A] << ',' << y[A] << ',' << z[A] << ' '
           << x[B] << ',' << y[B] << ',' << z[B] << ' '
           << x[C] << ',' << y[C] << ',' << z[C] << ") ";
     }

  tk::destroy( m_expChBndFace );

  // Error out with info on missing faces
  auto s = msg.str();
  if (!s.empty()) {
    Throw( "DG chare " + std::to_string(thisIndex) +
           " missing face(s) {local node ids} (node coords): " + s );
  } else {
    return true;
  }
}

void
DG::setupGhost()
// *****************************************************************************
// Setup own ghost data on this chare
// *****************************************************************************
{
  auto d = Disc();
  const auto& gid = d->Gid();

  // Enlarge elements surrounding faces data structure for ghosts
  m_fd.Esuf().resize( 2*m_nfac, -2 );
  m_fd.Inpofa().resize( 3*m_nfac, 0 );
  // Enlarge face geometry data structure for ghosts
  m_geoFace.resize( m_nfac, 0.0 );

  const auto& esuel = m_fd.Esuel();

  // Collect tet ids, their face connectivity (given by 3 global node IDs, each
  // triplet for potentially multiple faces on the chare boundary), and their
  // elem geometry data (see GhostData) associated to fellow chares adjacent to
  // chare boundaries. Once received by fellow chares, these tets will become
  // known as ghost elements and their data as ghost data.
  for (std::size_t e=0; e<esuel.size()/4; ++e) {  // for all our tets
    auto mark = e*4;
    for (std::size_t f=0; f<4; ++f) {  // for all cell faces
      if (esuel[mark+f] == -1) {  // if face has no outside-neighbor tet
        tk::UnsMesh::Face t{{ gid[ m_inpoel[ mark + tk::lpofa[f][0] ] ],
                              gid[ m_inpoel[ mark + tk::lpofa[f][1] ] ],
                              gid[ m_inpoel[ mark + tk::lpofa[f][2] ] ] }};
        auto c = findchare( t );
        // It is possible that we do not find the chare for this face. We are
        // looping through all of our tets and interrogating all faces that do
        // not have neighboring tets but we only care about chare-boundary faces
        // here as only those need ghost data. (esuel may also contain
        // physical boundary faces)
        if (c > -1) {
          // Will store ghost data associated to neighbor chare
          auto& ghost = m_ghostData[ c ];
          // Store tet id adjacent to chare boundary as key for ghost data
          auto& tuple = ghost[ e ];
          // If tetid e has not yet been encountered, store geometry (only once)
          auto& nodes = std::get< 0 >( tuple );
          if (nodes.empty()) {
            std::get< 1 >( tuple ) = m_geoElem[ e ];

            auto& ncoord = std::get< 2 >( tuple );
            ncoord[0] = m_coord[0][ m_inpoel[ mark+f ] ];
            ncoord[1] = m_coord[1][ m_inpoel[ mark+f ] ];
            ncoord[2] = m_coord[2][ m_inpoel[ mark+f ] ];

            std::get< 3 >( tuple ) = f;

            std::get< 4 >( tuple ) = {{ gid[ m_inpoel[ mark ] ],
                                        gid[ m_inpoel[ mark+1 ] ],
                                        gid[ m_inpoel[ mark+2 ] ],
                                        gid[ m_inpoel[ mark+3 ] ] }};
          }
          // (Always) store face node IDs on chare boundary, even if tetid e has
          // already been stored. Thus we store potentially multiple faces along
          // the same chare-boundary. This happens, e.g., when the boundary
          // between chares is zig-zaggy enough to have 2 or even 3 faces of the
          // same tet.
          nodes.push_back( t[0] );
          nodes.push_back( t[1] );
          nodes.push_back( t[2] );
          Assert( nodes.size() <= 4*3, "Overflow of faces/tet to send" );
        }
      }
    }
  }

  // Basic error checking on local ghost data
  Assert( m_ghostData.find( thisIndex ) == m_ghostData.cend(),
          "Chare-node adjacency map should not contain data for own chare ID" );

  // More in-depth error checking on local ghost data
  for (const auto& c : m_ghostData)
    for ([[maybe_unused]] const auto& t : c.second) {
      Assert( !std::get< 0 >( t.second ).empty(),
              "Emtpy face vector in ghost data" );
      Assert( std::get< 0 >( t.second ).size() % 3 == 0,
              "Face node IDs must be triplets" );
      Assert( std::get< 0 >( t.second ).size() <= 4*3,    // <= 4*3 (4*numfaces)
              "Max number of faces for a single ghost tet is 4" );
      Assert( !std::get< 1 >( t.second ).empty(),
              "No elem geometry data for ghost" );
      Assert( std::get< 1 >( t.second ).size() == m_geoElem.nprop(),
              "Elem geometry data for ghost must be for single tet" );
      Assert( !std::get< 2 >( t.second ).empty(),
              "No nodal coordinate data for ghost" );
    }

  ownghost_complete();
}

void
DG::reqGhost()
// *****************************************************************************
// Receive requests for ghost data
// *****************************************************************************
{
  // If every chare we communicate with has requested ghost data from us, we may
  // fulfill the requests, but only if we have already setup our ghost data.
  if (++m_ghostReq == Disc()->NodeCommMap().size()) {
    m_ghostReq = 0;
    reqghost_complete();
  }
}

void
DG::sendGhost()
// *****************************************************************************
// Send all of our ghost data to fellow chares
// *****************************************************************************
{
  for (const auto& c : m_ghostData)
    thisProxy[ c.first ].comGhost( thisIndex, c.second );

  if ( g_inputdeck.get< tag::cmd, tag::feedback >() ) Disc()->Tr().chghost();
}

int
DG::findchare( const tk::UnsMesh::Face& t )
// *****************************************************************************
// Find any chare for face (given by 3 global node IDs)
//! \param[in] t Face given by three global node IDs
//! \return Chare ID if found among any of the chares we communicate along
//!   faces with, -1 if the face cannot be found.
// *****************************************************************************
{
  for (const auto& cf : m_bndFace)
    // cppcheck-suppress useStlAlgorithm
    if (cf.second.find(t) != end(cf.second))
      return cf.first;
  return -1;
}

void
DG::comGhost( int fromch, const GhostData& ghost )
// *****************************************************************************
// Receive ghost data on chare boundaries from fellow chare
//! \param[in] fromch Caller chare ID
//! \param[in] ghost Ghost data, see Inciter/FaceData.h for the type
// *****************************************************************************
{
  auto d = Disc();
  const auto& lid = d->Lid();
  auto& inpofa = m_fd.Inpofa();
  auto ncoord = m_coord[0].size();

  // nodelist with fromch, currently only used for an assert
  [[maybe_unused]] const auto& nl = tk::cref_find( d->NodeCommMap(), fromch );

  auto& ghostelem = m_ghost[ fromch ];  // will associate to sender chare

  // Store ghost data coming from chare
  for (const auto& g : ghost) {  // loop over incoming ghost data
    auto e = g.first;  // remote/ghost tet id outside of chare boundary
    const auto& nodes = std::get< 0 >( g.second );  // node IDs of face(s)
    const auto& geo = std::get< 1 >( g.second );    // ghost elem geometry data
    const auto& coordg = std::get< 2 >( g.second );  // coordinate of ghost node
    const auto& inpoelg = std::get< 4 >( g.second ); // inpoel of ghost tet

    Assert( nodes.size() % 3 == 0, "Face node IDs must be triplets" );
    Assert( nodes.size() <= 4*3, "Overflow of faces/tet received" );
    Assert( geo.size() % 5 == 0, "Ghost geometry size mismatch" );
    Assert( geo.size() == m_geoElem.nprop(), "Ghost geometry number mismatch" );
    Assert( coordg.size() == 3, "Incorrect ghost node coordinate size" );
    Assert( inpoelg.size() == 4, "Incorrect ghost inpoel size" );

    for (std::size_t n=0; n<nodes.size()/3; ++n) {  // face(s) of ghost e
      // node IDs of face on chare boundary
      tk::UnsMesh::Face t{{ nodes[n*3+0], nodes[n*3+1], nodes[n*3+2] }};
      // must find t in nodelist of chare-boundary adjacent to fromch
      Assert( nl.find(t[0]) != end(nl) &&
              nl.find(t[1]) != end(nl) &&
              nl.find(t[2]) != end(nl),
           "Ghost face not found in chare-node adjacency map on receiving end" );
      // must find face in boundary-face adjacency map for fromch
      Assert( tk::cref_find(m_bndFace,fromch).find( t ) !=
              tk::cref_find(m_bndFace,fromch).cend(), "Ghost face not "
              "found in boundary-face adjacency map on receiving end" );
      // find local face & tet ids for t
      auto id = tk::cref_find( tk::cref_find(m_bndFace,fromch), t );
      // compute face geometry for chare-boundary face
      addGeoFace( t, id );
      // add node-triplet to node-face connectivity
      inpofa[3*id[0]+0] = tk::cref_find( lid, t[2] );
      inpofa[3*id[0]+1] = tk::cref_find( lid, t[1] );
      inpofa[3*id[0]+2] = tk::cref_find( lid, t[0] );

      // if ghost tet id not yet encountered on boundary with fromch
      auto i = ghostelem.find( e );
      if (i != end(ghostelem)) {
        addEsuf( id, i->second );  // fill in elements surrounding face
        addEsuel( id, i->second, t ); // fill in elements surrounding element
      } else {
        addEsuf( id, m_nunk );     // fill in elements surrounding face
        addEsuel( id, m_nunk, t ); // fill in elements surrounding element
        ghostelem[e] = m_nunk;     // assign new local tet id to remote ghost id
        m_geoElem.push_back( geo );// store ghost elem geometry
        ++m_nunk;                  // increase number of unknowns on this chare
        std::size_t counter = 0;
        for (std::size_t gp=0; gp<4; ++gp) {
          auto it = lid.find( inpoelg[gp] );
          std::size_t lp;
          if (it != end(lid))
            lp = it->second;
          else {
            Assert( nodes.size() == 3, "Expected node not found in lid" );
            Assert( gp == std::get< 3 >( g.second ),
                    "Ghost node not matching correct entry in ghost inpoel" );
            lp = ncoord;
            ++counter;
          }
          m_inpoel.push_back( lp );       // store ghost element connectivity
        }
        // only a single or no ghost node should be found
        Assert( counter <= 1, "Incorrect number of ghost nodes detected. "
                "Detected "+ std::to_string(counter) +" ghost nodes" );
        if (counter == 1) {
          m_coord[0].push_back( coordg[0] ); // store ghost node coordinate
          m_coord[1].push_back( coordg[1] );
          m_coord[2].push_back( coordg[2] );
          Assert( m_inpoel[ 4*(m_nunk-1)+std::get< 3 >( g.second ) ] == ncoord,
                  "Mismatch in extended inpoel for ghost element" );
          ++ncoord;                // increase number of nodes on this chare
        }
      }

      // additional tests to ensure that entries in inpoel and t/inpofa match
      Assert( nodetripletMatch(id, t) == 3, "Mismatch/Overmatch in inpoel and "
              "inpofa at chare-boundary face" );
    }
  }

  // Signal the runtime system that all workers have received their
  // face-adjacency
  if (++m_nadj == m_ghostData.size()) faceAdj();
}

std::size_t
DG::nodetripletMatch( const std::array< std::size_t, 2 >& id,
                      const tk::UnsMesh::Face& t )
// *****************************************************************************
// Check if entries in inpoel, inpofa and node-triplet are consistent
//! \param[in] id Local face and (inner) tet id adjacent to it
//! \param[in] t node-triplet associated with the chare boundary face
//! \return number of nodes in inpoel that matched with t and inpofa
// *****************************************************************************
{
  const auto& lid = Disc()->Lid();
  const auto& esuf = m_fd.Esuf();
  const auto& inpofa = m_fd.Inpofa();

  std::size_t counter = 0;
  for (std::size_t k=0; k<4; ++k)
  {
    auto el = esuf[ 2*id[0] ];
    auto ip = m_inpoel[ 4*static_cast< std::size_t >( el )+k ];
    Assert( el == static_cast< int >( id[1] ), "Mismatch in id and esuf" );
    for (std::size_t j=0; j<3; ++j)
    {
      auto jp = tk::cref_find( lid, t[j] );
      auto fp = inpofa[ 3*id[0]+(2-j) ];
      if (ip == jp && ip == fp) ++counter;
    }
  }

  return counter;
}

void
DG::addEsuf( const std::array< std::size_t, 2 >& id, std::size_t ghostid )
// *****************************************************************************
// Fill elements surrounding a face along chare boundary
//! \param[in] id Local face and (inner) tet id adjacent to it
//! \param[in] ghostid Local ID for ghost tet
//! \details This function extends and fills in the elements surrounding faces
//!   data structure (esuf) so that the left and right element id is filled
//!   in correctly on chare boundaries to contain the correct inner tet id and
//!   the local tet id for the outer (ghost) tet, both adjacent to the given
//1   chare-face boundary. Prior to this function, this data structure does not
//!   have yet face-element connectivity adjacent to chare-boundary faces, only
//!   for physical boundaries and internal faces that are not on the chare
//!   boundary (this latter purely as a result of mesh partitioning). The remote
//!   element id of the ghost is stored in a location that is local to our own
//!   esuf. The face numbering is such that esuf stores the element-face
//!   connectivity first for the physical-boundary faces, followed by that of
//!   the internal faces, followed by the chare-boundary faces. As a result,
//!   esuf can be used by physics algorithms in exactly the same way as would be
//!   used in serial. In serial, of course, this data structure is not extended
//!   at the end by the chare-boundaries.
// *****************************************************************************
{
  auto& esuf = m_fd.Esuf();
  Assert( 2*id[0]+1 < esuf.size(), "Indexing out of esuf" );

  // put in inner tet id
  Assert( esuf[ 2*id[0] ] == -2 && esuf[ 2*id[0]+1 ] == -2, "Updating esuf at "
          "wrong location instead of chare-boundary" );
  esuf[ 2*id[0]+0 ] = static_cast< int >( id[1] );
  // put in local id for outer/ghost tet
  esuf[ 2*id[0]+1 ] = static_cast< int >( ghostid );
}

void
DG::addEsuel( const std::array< std::size_t, 2 >& id,
              std::size_t ghostid,
              const tk::UnsMesh::Face& t )
// *****************************************************************************
// Fill elements surrounding a element along chare boundary
//! \param[in] id Local face and (inner) tet id adjacent to it
//! \param[in] ghostid Local ID for ghost tet
//! \param[in] t node-triplet associated with the chare boundary face
//! \details This function updates the elements surrounding element (esuel) data
//    structure for the (inner) tets adjacent to the chare-boundaries. It fills
//    esuel of this inner tet with the local tet-id that has been assigned to
//    the outer ghost tet in DG::comGhost in place of the -1 before.
// *****************************************************************************
{
  auto d = Disc();
  [[maybe_unused]] const auto& esuf = m_fd.Esuf();
  const auto& lid = d->Lid();

  std::array< tk::UnsMesh::Face, 4 > face;
  for (std::size_t f = 0; f<4; ++f)
    for (std::size_t i = 0; i<3; ++i)
      face[f][i] = m_inpoel[ id[1]*4 + tk::lpofa[f][i] ];

  tk::UnsMesh::Face tl{{ tk::cref_find( lid, t[0] ),
                         tk::cref_find( lid, t[1] ),
                         tk::cref_find( lid, t[2] ) }};

  auto& esuel = m_fd.Esuel();
  std::size_t i(0), nmatch(0);
  for (const auto& f : face) {
    if (tk::UnsMesh::Eq< 3 >()( tl, f )) {
      Assert( esuel[ id[1]*4 + i ] == -1, "Incorrect boundary element found in "
             "esuel");
      esuel[ id[1]*4 + i ] = static_cast<int>(ghostid);
      ++nmatch;
      Assert( esuel[ id[1]*4 + i ] == esuf[ 2*id[0]+1 ], "Incorrect boundary "
             "element entered in esuel" );
      Assert( static_cast<int>(id[1]) == esuf[ 2*id[0]+0 ], "Boundary "
             "element entered in incorrect esuel location" );
    }
    ++i;
  }

  // ensure that exactly one face matched
  Assert( nmatch == 1, "Incorrect number of node-triplets (faces) matched for "
         "updating esuel; matching faces = "+ std::to_string(nmatch) );
}

void
DG::addGeoFace( const tk::UnsMesh::Face& t,
                const std::array< std::size_t, 2 >& id )
// *****************************************************************************
// Fill face-geometry data along chare boundary
//! \param[in] t Face (given by 3 global node IDs) on the chare boundary
//! \param[in] id Local face and (inner) tet id adjacent to face t
//! \details This function fills in the face geometry data along a chare
//!    boundary.
// *****************************************************************************
{
  auto d = Disc();
  const auto& lid = d->Lid();

  // get global node IDs reversing order to get outward-pointing normal
  auto A = tk::cref_find( lid, t[2] );
  auto B = tk::cref_find( lid, t[1] );
  auto C = tk::cref_find( lid, t[0] );
  auto geochf = tk::geoFaceTri( {{m_coord[0][A], m_coord[0][B], m_coord[0][C]}},
                                {{m_coord[1][A], m_coord[1][B], m_coord[1][C]}},
                                {{m_coord[2][A], m_coord[2][B], m_coord[2][C]}} );

  for (std::size_t i=0; i<7; ++i)
    m_geoFace(id[0],i,0) = geochf(0,i,0);
}

void
DG::faceAdj()
// *****************************************************************************
// Continue after face adjacency communication map completed on this chare
//! \details At this point the face communication map has been established
//!    on this chare. Proceed to set up the nodal-comm map.
// *****************************************************************************
{
  m_nadj = 0;

  tk::destroy(m_bndFace);

  // Ensure that all elements surrounding faces (are correct) including those at
  // chare boundaries
  for (std::size_t f=0; f<m_nfac; ++f) {
    Assert( m_fd.Esuf()[2*f] > -1,
            "Left element in esuf cannot be physical ghost" );
    if (f >= m_fd.Nbfac())
      Assert( m_fd.Esuf()[2*f+1] > -1,
           "Right element in esuf for internal/chare faces cannot be a ghost" );
  }

  // Ensure that all elements surrounding elements are correct including those
  // at chare boundaries
  const auto& esuel = m_fd.Esuel();
  std::size_t nbound = 0;
  for (std::size_t e=0; e<esuel.size()/4; ++e) {
    for (std::size_t f=0; f<4; ++f)
      if (esuel[4*e+f] == -1) ++nbound;
  }
  Assert( nbound == m_fd.Nbfac(), "Incorrect number of ghost-element -1's in "
         "updated esuel" );

  // Error checking on ghost data
  for(const auto& n : m_ghostData)
    for([[maybe_unused]] const auto& i : n.second)
      Assert( i.first < m_fd.Esuel().size()/4, "Sender contains ghost tet id " );

  // Perform leak test on face geometry data structure enlarged by ghosts
  Assert( !leakyAdjacency(), "Face adjacency leaky" );
  Assert( faceMatch(), "Chare-boundary element-face connectivity (esuf) does "
         "not match" );

  // Create new map of elements along chare boundary which are ghosts for
  // neighboring chare, associated with that chare ID
  for (const auto& [cid, cgd] : m_ghostData)
  {
    auto& sg = m_sendGhost[cid];
    for (const auto& e : cgd)
    {
      Assert(sg.find(e.first) == sg.end(), "Repeating element found in "
        "ghost data");
      sg.insert(e.first);
    }
    Assert(sg.size() == cgd.size(), "Incorrect size for sendGhost");
  }
  Assert(m_sendGhost.size() == m_ghostData.size(), "Incorrect number of "
    "chares in sendGhost");

  // Error checking on ghost data
  for(const auto& n : m_sendGhost)
    for([[maybe_unused]] const auto& i : n.second)
      Assert( i < m_fd.Esuel().size()/4, "Sender contains ghost tet id. " );

  // Generate and store Esup data-structure in a map
  auto esup = tk::genEsup(m_inpoel, 4);
  for (std::size_t p=0; p<Disc()->Gid().size(); ++p)
  {
    for (auto e : tk::Around(esup, p))
    {
      // since inpoel has been augmented with the face-ghost cell previously,
      // esup also contains cells which are not on this mesh-chunk, hence the
      // following test
      if (e < m_fd.Esuel().size()/4) m_esup[p].push_back(e);
    }
  }

  // Error checking on Esup map
  for(const auto& p : m_esup)
    for([[maybe_unused]] const auto& e : p.second)
      Assert( e < m_fd.Esuel().size()/4, "Esup contains tet id greater than "
      + std::to_string(m_fd.Esuel().size()/4-1) +" : "+ std::to_string(e) );

  contribute( CkCallback(CkReductionTarget(Transporter,startEsup),
    Disc()->Tr()) );
}

void
DG::nodeNeighSetup()
// *****************************************************************************
// Setup node-neighborhood (esup)
//! \details At this point the face-ghost communication map has been established
//!    on this chare. This function begins generating the node-ghost comm map.
// *****************************************************************************
{
  if (Disc()->NodeCommMap().empty())
  // in serial, skip setting up node-neighborhood
  { comesup_complete(); }
  else
  {
    const auto& nodeCommMap = Disc()->NodeCommMap();

    // send out node-neighborhood map
    for (const auto& [cid, nlist] : nodeCommMap)
    {
      std::unordered_map< std::size_t, std::vector< std::size_t > > bndEsup;
      std::unordered_map< std::size_t, std::vector< tk::real > > nodeBndCells;
      for (const auto& p : nlist)
      {
        auto pl = tk::cref_find(Disc()->Lid(), p);
        // fill in the esup for the chare-boundary
        const auto& pesup = tk::cref_find(m_esup, pl);
        bndEsup[p] = pesup;

        // fill a map with the element ids from esup as keys and geoElem as
        // values, and another map containing these elements associated with
        // the chare id with which they are node-neighbors.
        for (const auto& e : pesup)
        {
          nodeBndCells[e] = m_geoElem[e];

          // add these esup-elements into map of elements along chare boundary
          Assert( e < m_fd.Esuel().size()/4, "Sender contains ghost tet id." );
          m_sendGhost[cid].insert(e);
        }
      }

      thisProxy[cid].comEsup(thisIndex, bndEsup, nodeBndCells);
    }
  }

  ownesup_complete();
}

void
DG::comEsup( int fromch,
  const std::unordered_map< std::size_t, std::vector< std::size_t > >& bndEsup,
  const std::unordered_map< std::size_t, std::vector< tk::real > >&
    nodeBndCells )
// *****************************************************************************
//! \brief Receive elements-surrounding-points data-structure for points on
//    common boundary between receiving and sending neighbor chare, and the
//    element geometries for these new elements
//! \param[in] fromch Sender chare id
//! \param[in] bndEsup Elements-surrounding-points data-structure from fromch
//! \param[in] nodeBndCells Map containing element geometries associated with
//!   remote element IDs in the esup
// *****************************************************************************
{
  auto& chghost = m_ghost[fromch];

  // Extend remote-local element id map and element geometry array
  for (const auto& e : nodeBndCells)
  {
    // need to check following, because 'e' could have been added previously in
    // remote-local element id map as a part of face-communication, i.e. as a
    // face-ghost element
    if (chghost.find(e.first) == chghost.end())
    {
      chghost[e.first] = m_nunk;
      m_geoElem.push_back(e.second);
      ++m_nunk;
    }
  }

  // Store incoming data in comm-map buffer for Esup
  for (const auto& [node, elist] : bndEsup)
  {
    auto pl = tk::cref_find(Disc()->Lid(), node);
    auto& pesup = m_esupc[pl];
    for (auto e : elist)
    {
      auto el = tk::cref_find(chghost, e);
      pesup.push_back(el);
    }
  }

  // if we have heard from all fellow chares that we share at least a single
  // node, edge, or face with
  if (++m_ncomEsup == Disc()->NodeCommMap().size()) {
    m_ncomEsup = 0;
    comesup_complete();
  }
}

void
DG::adj()
// *****************************************************************************
// Finish up with adjacency maps, and do a global-sync to begin problem setup
//! \details At this point, the nodal- and face-adjacency has been set up. This
//    function does some error checking on the nodal-adjacency and prepares
//    for problem setup.
// *****************************************************************************
{
  // combine own and communicated contributions to elements surrounding points
  for (auto& [p, elist] : m_esupc)
  {
    auto& pesup = tk::ref_find(m_esup, p);
    for ([[maybe_unused]] auto e : elist)
    {
      Assert( e >= m_fd.Esuel().size()/4, "Non-ghost element received from "
        "esup buffer." );
    }
    tk::concat< std::size_t >(std::move(elist), pesup);
  }

  tk::destroy(m_ghostData);
  tk::destroy(m_esupc);

  if ( g_inputdeck.get< tag::cmd, tag::feedback >() ) Disc()->Tr().chadj();

  // Error checking on ghost data
  for(const auto& n : m_sendGhost)
    for([[maybe_unused]] const auto& i : n.second)
      Assert( i < m_fd.Esuel().size()/4, "Sender contains ghost tet id. ");

  // Resize solution vectors, lhs and rhs by the number of ghost tets
  m_u.resize( m_nunk );
  m_un.resize( m_nunk );
  m_p.resize( m_nunk );
  m_lhs.resize( m_nunk );
  m_rhs.resize( m_nunk );

  // Create a mapping between local ghost tet ids and zero-based boundary ids
  std::vector< std::size_t > c( tk::sumvalsize( m_ghost ) );
  std::size_t j = 0;
  for (const auto& n : m_ghost) {
    for(const auto& i : n.second) {
      c[j++] = i.second;
    }
  }
  m_bid = tk::assignLid( c );

  // Size communication buffer that receives number of degrees of freedom
  for (auto& n : m_ndofc) n.resize( m_bid.size() );
  for (auto& u : m_uc) u.resize( m_bid.size() );
  for (auto& p : m_pc) p.resize( m_bid.size() );

  // Initialize number of degrees of freedom in mesh elements
  const auto pref = g_inputdeck.get< tag::pref, tag::pref >();
  if( pref )
  {
    const auto ndofmax = g_inputdeck.get< tag::pref, tag::ndofmax >();
    m_ndof.resize( m_nunk, ndofmax );
  }
  else
  {
    const auto ndof = g_inputdeck.get< tag::discr, tag::ndof >();
    m_ndof.resize( m_nunk, ndof );
  }

  // Ensure that we also have all the geometry and connectivity data
  // (including those of ghosts)
  Assert( m_geoElem.nunk() == m_u.nunk(), "GeoElem unknowns size mismatch" );

  // Basic error checking on ghost tet ID map
  Assert( m_ghost.find( thisIndex ) == m_ghost.cend(),
          "Ghost id map should not contain data for own chare ID" );

  // Store expected ghost tet IDs
  for (const auto& n : m_ghost)
    for ([[maybe_unused]] const auto& g : n.second)
      Assert( m_exptGhost.insert( g.second ).second,
              "Failed to store local tetid as exptected ghost id" );

  // Signal the runtime system that all workers have received their adjacency
  contribute( sizeof(int), &m_initial, CkReduction::sum_int,
    CkCallback(CkReductionTarget(Transporter,comfinal), Disc()->Tr()) );
}

void
DG::registerReducers()
// *****************************************************************************
//  Configure Charm++ reduction types
//! \details Since this is a [initnode] routine, the runtime system executes the
//!   routine exactly once on every logical node early on in the Charm++ init
//!   sequence. Must be static as it is called without an object. See also:
//!   Section "Initializations at Program Startup" at in the Charm++ manual
//!   http://charm.cs.illinois.edu/manuals/html/charm++/manual.html.
// *****************************************************************************
{
  ElemDiagnostics::registerReducers();
}

void
DG::ResumeFromSync()
// *****************************************************************************
//  Return from migration
//! \details This is called when load balancing (LB) completes. The presence of
//!   this function does not affect whether or not we block on LB.
// *****************************************************************************
{
  if (Disc()->It() == 0) Throw( "it = 0 in ResumeFromSync()" );

  if (!g_inputdeck.get< tag::cmd, tag::nonblocking >()) next();
}

void
DG::setup()
// *****************************************************************************
// Set initial conditions, generate lhs, output mesh
// *****************************************************************************
{
  auto d = Disc();

  // Basic error checking on sizes of element geometry data and connectivity
  Assert( m_geoElem.nunk() == m_lhs.nunk(), "Size mismatch in DG::setup()" );

  // Compute left-hand side of discrete PDEs
  lhs();

<<<<<<< HEAD
  // Set initial conditions for all PDEs
  for (const auto& eq : g_dgpde) 
  {
    eq.initialize( m_lhs, d->Inpoel(), d->Coord(), m_u, d->T(),
                   m_fd.Esuel().size()/4 );
    eq.updatePrimitives( m_u, m_lhs, m_geoElem, m_p, m_fd.Esuel().size()/4 );
  }
=======
  // Determine elements inside user-defined IC box
  for (auto& eq : g_dgpde)
    eq.IcBoxElems( m_geoElem, m_fd.Esuel().size()/4, m_boxelems );
>>>>>>> 1765a194

  // Compute volume of user-defined box IC
  d->boxvol( {} );      // punt for now

  // Query time history field output labels from all PDEs integrated
  const auto& hist_points = g_inputdeck.get< tag::history, tag::point >();
  if (!hist_points.empty()) {
    std::vector< std::string > histnames;
    for (const auto& eq : g_dgpde) {
      auto n = eq.histNames();
      histnames.insert( end(histnames), begin(n), end(n) );
    }
    d->histheader( std::move(histnames) );
  }
}

void
DG::box( tk::real v )
// *****************************************************************************
// Receive total box IC volume and set conditions in box
//! \param[in] v Total volume within user-specified box
// *****************************************************************************
{
  auto d = Disc();

  // Store user-defined box IC volume
  d->Boxvol() = v;

  // Set initial conditions for all PDEs
  for (const auto& eq : g_dgpde)
  {
    eq.initialize( m_lhs, m_inpoel, m_coord, m_boxelems, m_u, d->T(),
                   m_fd.Esuel().size()/4 );
    eq.updatePrimitives( m_u, m_p, m_fd.Esuel().size()/4 );
  }

  m_un = m_u;

  // Output initial conditions to file (regardless of whether it was requested)
  startFieldOutput( CkCallback(CkIndex_DG::start(), thisProxy[thisIndex]) );
}

void
DG::start()
// *****************************************************************************
//  Start time stepping
// *****************************************************************************
{
  // Free memory storing output mesh
  m_outmesh.destroy();

  // Start timer measuring time stepping wall clock time
  Disc()->Timer().zero();
  // Zero grind-timer
  Disc()->grindZero();
  // Start time stepping by computing the size of the next time step)
  next();
}

void
DG::startFieldOutput( CkCallback c )
// *****************************************************************************
// Start preparing fields for output to file
//! \param[in] c Function to continue with after the write
// *****************************************************************************
{
  // No field output in benchmark mode or if field output frequency not hit
  if (g_inputdeck.get< tag::cmd, tag::benchmark >() || !fieldOutput()) {

    c.send();

  } else {

    // Optionally refine mesh for field output
    auto d = Disc();

    if (refinedOutput()) {

      const auto& tr = tk::remap( m_fd.Triinpoel(), d->Gid() );
      d->Ref()->outref( m_fd.Bface(), {}, tr, c );

    } else {

      // cut off ghosts from mesh connectivity and coordinates
      const auto& tr = tk::remap( m_fd.Triinpoel(), d->Gid() );
      extractFieldOutput( {}, d->Chunk(), d->Coord(), {}, {},
                          d->NodeCommMap(), m_fd.Bface(), {}, tr, c );

    }

  }
}

void
DG::next()
// *****************************************************************************
// Advance equations to next time step
// *****************************************************************************
{
  const auto pref = g_inputdeck.get< tag::pref, tag::pref >();

  auto d = Disc();

  if (pref && m_stage == 0 && d->T() > 0)
    eval_ndof( m_nunk, m_coord, m_inpoel, m_fd, m_u,
               g_inputdeck.get< tag::pref, tag::indicator >(),
               g_inputdeck.get< tag::discr, tag::ndof >(),
               g_inputdeck.get< tag::pref, tag::ndofmax >(),
               g_inputdeck.get< tag::pref, tag::tolref >(),
               m_ndof );

  // communicate solution ghost data (if any)
  if (m_sendGhost.empty())
    comsol_complete();
  else
    for(const auto& [cid, ghostdata] : m_sendGhost) {
      std::vector< std::size_t > tetid( ghostdata.size() );
      std::vector< std::vector< tk::real > > u( ghostdata.size() ),
                                             prim( ghostdata.size() );
      std::vector< std::size_t > ndof;
      std::size_t j = 0;
      for(const auto& i : ghostdata) {
        Assert( i < m_fd.Esuel().size()/4, "Sending solution ghost data" );
        tetid[j] = i;
        u[j] = m_u[i];
        prim[j] = m_p[i];
        if (pref && m_stage == 0) ndof.push_back( m_ndof[i] );
        ++j;
      }
      thisProxy[ cid ].comsol( thisIndex, m_stage, tetid, u, prim, ndof );
    }

  ownsol_complete();
}

void
DG::comsol( int fromch,
            std::size_t fromstage,
            const std::vector< std::size_t >& tetid,
            const std::vector< std::vector< tk::real > >& u,
            const std::vector< std::vector< tk::real > >& prim,
            const std::vector< std::size_t >& ndof )
// *****************************************************************************
//  Receive chare-boundary solution ghost data from neighboring chares
//! \param[in] fromch Sender chare id
//! \param[in] fromstage Sender chare time step stage
//! \param[in] tetid Ghost tet ids we receive solution data for
//! \param[in] u Solution ghost data
//! \param[in] prim Primitive variables in ghost cells
//! \param[in] ndof Number of degrees of freedom for chare-boundary elements
//! \details This function receives contributions to the unlimited solution
//!   from fellow chares.
// *****************************************************************************
{
  Assert( u.size() == tetid.size(), "Size mismatch in DG::comsol()" );
  Assert( prim.size() == tetid.size(), "Size mismatch in DG::comsol()" );

  const auto pref = g_inputdeck.get< tag::pref, tag::pref >();

  if (pref && fromstage == 0)
    Assert( ndof.size() == tetid.size(), "Size mismatch in DG::comsol()" );

  // Find local-to-ghost tet id map for sender chare
  const auto& n = tk::cref_find( m_ghost, fromch );

  for (std::size_t i=0; i<tetid.size(); ++i) {
    auto j = tk::cref_find( n, tetid[i] );
    Assert( j >= m_fd.Esuel().size()/4, "Receiving solution non-ghost data" );
    auto b = tk::cref_find( m_bid, j );
    Assert( b < m_uc[0].size(), "Indexing out of bounds" );
    m_uc[0][b] = u[i];
    m_pc[0][b] = prim[i];
    if (pref && fromstage == 0) {
      Assert( b < m_ndofc[0].size(), "Indexing out of bounds" );
      m_ndofc[0][b] = ndof[i];
    }
  }

  // if we have received all solution ghost contributions from neighboring
  // chares (chares we communicate along chare-boundary faces with), and
  // contributed our solution to these neighbors, proceed to reconstructions
  if (++m_nsol == m_sendGhost.size()) {
    m_nsol = 0;
    comsol_complete();
  }
}

void
DG::extractFieldOutput(
  const std::vector< std::size_t >& /*ginpoel*/,
  const tk::UnsMesh::Chunk& chunk,
  const tk::UnsMesh::Coords& coord,
  const std::unordered_map< std::size_t, tk::UnsMesh::Edge >& /*addedNodes*/,
  const std::unordered_map< std::size_t, std::size_t >& addedTets,
  const tk::NodeCommMap& nodeCommMap,
  const std::map< int, std::vector< std::size_t > >& bface,
  const std::map< int, std::vector< std::size_t > >& /* bnode */,
  const std::vector< std::size_t >& triinpoel,
  CkCallback c )
// *****************************************************************************
// Extract field output going to file
//! \param[in] chunk Field-output mesh chunk (connectivity and global<->local
//!    id maps)
//! \param[in] coord Field-output mesh node coordinates
//! \param[in] addedTets Field-output mesh cells and their parents (local ids)
//! \param[in] nodeCommMap Field-output mesh node communication map
//! \param[in] bface Field-output meshndary-faces mapped to side set ids
//! \param[in] triinpoel Field-output mesh boundary-face connectivity
//! \param[in] c Function to continue with after the write
// *****************************************************************************
{
  m_outmesh.chunk = chunk;
  m_outmesh.coord = coord;
  m_outmesh.triinpoel = triinpoel;
  m_outmesh.bface = bface;
  m_outmesh.nodeCommMap = nodeCommMap;

  const auto& inpoel = std::get< 0 >( chunk );
  auto nelem = inpoel.size() / 4;

  // Evaluate element solution on incoming mesh
  auto [ue,pe,un,pn] = evalSolution( inpoel, coord, addedTets );

  // Collect field output from numerical solution requested by user
  m_elemfields = numericFieldOutput( ue, tk::Centering::ELEM, pe );
  m_nodefields = numericFieldOutput( un, tk::Centering::NODE, pn );

  // Collect field output from analytical solutions (if exist)
  auto geoElem = tk::genGeoElemTet( inpoel, coord );
  auto t = Disc()->T();
  for (const auto& eq : g_dgpde) {
    analyticFieldOutput( eq, tk::Centering::ELEM, geoElem.extract(1,0),
      geoElem.extract(2,0), geoElem.extract(3,0), t, m_elemfields );
    analyticFieldOutput( eq, tk::Centering::NODE, coord[0], coord[1], coord[2],
      t, m_nodefields );
  }

  // Add adaptive indicator array to element-centered field output
  if (g_inputdeck.get< tag::pref, tag::pref >()) {
    std::vector< tk::real > ndof( begin(m_ndof), end(m_ndof) );
    ndof.resize( nelem );
    for (const auto& [child,parent] : addedTets)
      ndof[child] = m_ndof[parent];
    m_elemfields.push_back( ndof );
  }

  // Send node fields contributions to neighbor chares
  if (nodeCommMap.empty())
    comnodeout_complete();
  else {
    const auto& lid = std::get< 2 >( chunk );
    auto esup = tk::genEsup( inpoel, 4 );
    for(const auto& [ch,nodes] : nodeCommMap) {
      // Pack node field data in chare boundary nodes
      std::vector< std::vector< tk::real > >
        l( m_nodefields.size(), std::vector< tk::real >( nodes.size() ) );
      for (std::size_t f=0; f<m_nodefields.size(); ++f) {
        std::size_t j = 0;
        for (auto g : nodes)
          l[f][j++] = m_nodefields[f][ tk::cref_find(lid,g) ];
      }
      // Pack (partial) number of elements surrounding chare boundary nodes
      std::vector< std::size_t > nesup( nodes.size() );
      std::size_t j = 0;
      for (auto g : nodes) {
        auto i = tk::cref_find( lid, g );
        nesup[j++] = esup.second[i+1] - esup.second[i];
      }
      thisProxy[ch].comnodeout(
        std::vector<std::size_t>(begin(nodes),end(nodes)), nesup, l );
    }
  }

  ownnod_complete( c );
}

std::tuple< tk::Fields, tk::Fields, tk::Fields, tk::Fields >
DG::evalSolution(
  const std::vector< std::size_t >& inpoel,
  const tk::UnsMesh::Coords& coord,
  const std::unordered_map< std::size_t, std::size_t >& addedTets )
// *****************************************************************************
// Evaluate solution on incomping (a potentially refined) mesh
//! \param[in] inpoel Incoming (potentially refined field-output) mesh
//!   connectivity
//! \param[in] coord Incoming (potentially refined Field-output) mesh node
//!   coordinates
//! \param[in] addedTets Field-output mesh cells and their parents (local ids)
//! \details This function evaluates the solution on the incoming mesh. The
//!   incoming mesh can be refined but can also be just the mesh the numerical
//!   solution is computed on.
//! \note If the incoming mesh is refined (for field putput) compared to the
//!   mesh the numerical solution is computed on, the solution is evaluated in
//!   cells as wells as in nodes. If the solution is not refined, the solution
//!   is evaluated in nodes.
//! \return Solution in cells, primitive variables in cells, solution in nodes,
//!   primitive variables in nodes of incoming mesh.
// *****************************************************************************
{
  using tk::dot;
  using tk::real;

  const auto nelem = inpoel.size()/4;
  const auto rdof = g_inputdeck.get< tag::discr, tag::rdof >();
  const auto uncomp = m_u.nprop() / rdof;
  const auto pncomp = m_p.nprop() / rdof;
  auto ue = m_u;
  auto pe = m_p;

  // If mesh is not refined for field output, cut off ghosts from element
  // solution. (No need to output ghosts and writer would error.) If mesh is
  // refined for field output, resize element solution fields to refined mesh.
  ue.resize( nelem );
  pe.resize( nelem );

  auto npoin = coord[0].size();
  tk::Fields un( npoin, m_u.nprop()/rdof );
  tk::Fields pn( npoin, m_p.nprop()/rdof );
  un.fill(0.0);
  pn.fill(0.0);

  const auto& x = coord[0];
  const auto& y = coord[1];
  const auto& z = coord[2];

  // If mesh is not refined for output, evaluate solution in nodes
  if (addedTets.empty()) {

    for (std::size_t e=0; e<nelem; ++e) {
      auto e4 = e*4;
      // Extract element node coordinates
      std::array< std::array< real, 3>, 4 > ce{{
        {{ x[inpoel[e4  ]], y[inpoel[e4  ]], z[inpoel[e4  ]] }},
        {{ x[inpoel[e4+1]], y[inpoel[e4+1]], z[inpoel[e4+1]] }},
        {{ x[inpoel[e4+2]], y[inpoel[e4+2]], z[inpoel[e4+2]] }},
        {{ x[inpoel[e4+3]], y[inpoel[e4+3]], z[inpoel[e4+3]] }} }};
      // Compute inverse Jacobian
      auto J = tk::inverseJacobian( ce[0], ce[1], ce[2], ce[3] );
      // Evaluate solution in child nodes
      for (std::size_t j=0; j<4; ++j) {
        std::array< real, 3 >
           h{{ce[j][0]-ce[0][0], ce[j][1]-ce[0][1], ce[j][2]-ce[0][2] }};
        auto Bn = tk::eval_basis( m_ndof[e],
                                  dot(J[0],h), dot(J[1],h), dot(J[2],h) );
        auto u = eval_state( uncomp, 0, rdof, m_ndof[e], e, m_u, Bn );
        auto p = eval_state( pncomp, 0, rdof, m_ndof[e], e, m_p, Bn );
        // Assign child node solution
        for (std::size_t i=0; i<uncomp; ++i) un(inpoel[e4+j],i,0) += u[i];
        for (std::size_t i=0; i<pncomp; ++i) pn(inpoel[e4+j],i,0) += p[i];
      }
    }

  // If mesh is refed for output, evaluate solution in elements and nodes of
  // refined mesh
  } else {

    const auto& pinpoel = Disc()->Inpoel();  // unrefined (parent) mesh

    for ([[maybe_unused]] const auto& [child,parent] : addedTets) {
      Assert( child < nelem, "Indexing out of new solution vector" );
      Assert( parent < pinpoel.size()/4,
              "Indexing out of old solution vector" );
    }

    for (const auto& [child,parent] : addedTets) {
      // Extract parent element's node coordinates
      auto p4 = 4*parent;
      std::array< std::array< real, 3>, 4 > cp{{
        {{ x[pinpoel[p4  ]], y[pinpoel[p4  ]], z[pinpoel[p4  ]] }},
        {{ x[pinpoel[p4+1]], y[pinpoel[p4+1]], z[pinpoel[p4+1]] }},
        {{ x[pinpoel[p4+2]], y[pinpoel[p4+2]], z[pinpoel[p4+2]] }},
        {{ x[pinpoel[p4+3]], y[pinpoel[p4+3]], z[pinpoel[p4+3]] }} }};
      // Evaluate inverse Jacobian of the parent
      auto Jp = tk::inverseJacobian( cp[0], cp[1], cp[2], cp[3] );
      // Compute child cell centroid
      auto c4 = 4*child;
      auto cx = (x[inpoel[c4  ]] + x[inpoel[c4+1]] +
                 x[inpoel[c4+2]] + x[inpoel[c4+3]]) / 4.0;
      auto cy = (y[inpoel[c4  ]] + y[inpoel[c4+1]] +
                 y[inpoel[c4+2]] + y[inpoel[c4+3]]) / 4.0;
      auto cz = (z[inpoel[c4  ]] + z[inpoel[c4+1]] +
                 z[inpoel[c4+2]] + z[inpoel[c4+3]]) / 4.0;
      // Compute solution in child centroid
      std::array< real, 3 > h{{cx-cp[0][0], cy-cp[0][1], cz-cp[0][2] }};
      auto B = tk::eval_basis( m_ndof[parent],
                               dot(Jp[0],h), dot(Jp[1],h), dot(Jp[2],h) );
      auto u = eval_state( uncomp, 0, rdof, m_ndof[parent], parent, m_u, B );
      auto p = eval_state( pncomp, 0, rdof, m_ndof[parent], parent, m_p, B );
      // Assign cell center solution from parent to child
      for (std::size_t i=0; i<uncomp; ++i) ue(child,i*rdof,0) = u[i];
      for (std::size_t i=0; i<pncomp; ++i) pe(child,i*rdof,0) = p[i];
      // Extract child element's node coordinates
      std::array< std::array< real, 3>, 4 > cc{{
        {{ x[inpoel[c4  ]], y[inpoel[c4  ]], z[inpoel[c4  ]] }},
        {{ x[inpoel[c4+1]], y[inpoel[c4+1]], z[inpoel[c4+1]] }},
        {{ x[inpoel[c4+2]], y[inpoel[c4+2]], z[inpoel[c4+2]] }},
        {{ x[inpoel[c4+3]], y[inpoel[c4+3]], z[inpoel[c4+3]] }} }};
      // Evaluate solution in child nodes
      for (std::size_t j=0; j<4; ++j) {
        std::array< real, 3 >
           hn{{cc[j][0]-cp[0][0], cc[j][1]-cp[0][1], cc[j][2]-cp[0][2] }};
        auto Bn = tk::eval_basis( m_ndof[parent],
                                  dot(Jp[0],hn), dot(Jp[1],hn), dot(Jp[2],hn) );
        auto cnu = eval_state(uncomp, 0, rdof, m_ndof[parent], parent, m_u, Bn);
        auto cnp = eval_state(uncomp, 0, rdof, m_ndof[parent], parent, m_p, Bn);
        // Assign child node solution
        for (std::size_t i=0; i<uncomp; ++i) un(inpoel[c4+j],i,0) += cnu[i];
        for (std::size_t i=0; i<pncomp; ++i) pn(inpoel[c4+j],i,0) += cnp[i];
      }
    }
  }

  return { ue, pe, un, pn };
}

void
DG::lhs()
// *****************************************************************************
// Compute left-hand side of discrete transport equations
// *****************************************************************************
{
  for (const auto& eq : g_dgpde) eq.lhs( m_geoElem, m_lhs );

  if (!m_initial) stage();
}

void
DG::reco()
// *****************************************************************************
// Compute reconstructions
// *****************************************************************************
{
  const auto pref = g_inputdeck.get< tag::pref, tag::pref >();
  const auto rdof = g_inputdeck.get< tag::discr, tag::rdof >();

  // Combine own and communicated contributions of unreconstructed solution and
  // degrees of freedom in cells (if p-adaptive)
  for (const auto& b : m_bid) {
    Assert( m_uc[0][b.second].size() == m_u.nprop(), "ncomp size mismatch" );
    Assert( m_pc[0][b.second].size() == m_p.nprop(), "ncomp size mismatch" );
    for (std::size_t c=0; c<m_u.nprop(); ++c) {
      m_u(b.first,c,0) = m_uc[0][b.second][c];
    }
    for (std::size_t c=0; c<m_p.nprop(); ++c) {
      m_p(b.first,c,0) = m_pc[0][b.second][c];
    }
    if (pref && m_stage == 0) {
      m_ndof[ b.first ] = m_ndofc[0][ b.second ];
    }
  }

  if (pref && m_stage==0) propagate_ndof();

  if (rdof > 1) {
    auto d = Disc();

    // Reconstruct second-order solution and primitive quantities
    // if P0P1
    if (rdof == 4 && g_inputdeck.get< tag::discr, tag::ndof >() == 1)
      for (const auto& eq : g_dgpde)
        eq.reconstruct( d->T(), m_geoFace, m_geoElem, m_fd, m_esup, m_inpoel,
                        m_coord, m_u, m_p );
  }

  // Send reconstructed solution to neighboring chares
  if (m_sendGhost.empty())
    comreco_complete();
  else
    for(const auto& [cid, ghostdata] : m_sendGhost) {
      std::vector< std::size_t > tetid( ghostdata.size() );
      std::vector< std::vector< tk::real > > u( ghostdata.size() ),
                                             prim( ghostdata.size() );
      std::vector< std::size_t > ndof;
      std::size_t j = 0;
      for(const auto& i : ghostdata) {
        Assert( i < m_fd.Esuel().size()/4, "Sending reconstructed ghost "
          "data" );
        tetid[j] = i;
        u[j] = m_u[i];
        prim[j] = m_p[i];
        if (pref && m_stage == 0) ndof.push_back( m_ndof[i] );
        ++j;
      }
      thisProxy[ cid ].comreco( thisIndex, tetid, u, prim, ndof );
    }

  ownreco_complete();
}

void
DG::comreco( int fromch,
             const std::vector< std::size_t >& tetid,
             const std::vector< std::vector< tk::real > >& u,
             const std::vector< std::vector< tk::real > >& prim,
             const std::vector< std::size_t >& ndof )
// *****************************************************************************
//  Receive chare-boundary reconstructed ghost data from neighboring chares
//! \param[in] fromch Sender chare id
//! \param[in] tetid Ghost tet ids we receive solution data for
//! \param[in] u Reconstructed high-order solution
//! \param[in] prim Limited high-order primitive quantities
//! \param[in] ndof Number of degrees of freedom for chare-boundary elements
//! \details This function receives contributions to the reconstructed solution
//!   from fellow chares.
// *****************************************************************************
{
  Assert( u.size() == tetid.size(), "Size mismatch in DG::comreco()" );
  Assert( prim.size() == tetid.size(), "Size mismatch in DG::comreco()" );

  const auto pref = g_inputdeck.get< tag::pref, tag::pref >();

  if (pref && m_stage == 0)
    Assert( ndof.size() == tetid.size(), "Size mismatch in DG::comreco()" );

  // Find local-to-ghost tet id map for sender chare
  const auto& n = tk::cref_find( m_ghost, fromch );

  for (std::size_t i=0; i<tetid.size(); ++i) {
    auto j = tk::cref_find( n, tetid[i] );
    Assert( j >= m_fd.Esuel().size()/4, "Receiving solution non-ghost data" );
    auto b = tk::cref_find( m_bid, j );
    Assert( b < m_uc[1].size(), "Indexing out of bounds" );
    Assert( b < m_pc[1].size(), "Indexing out of bounds" );
    m_uc[1][b] = u[i];
    m_pc[1][b] = prim[i];
    if (pref && m_stage == 0) {
      Assert( b < m_ndofc[1].size(), "Indexing out of bounds" );
      m_ndofc[1][b] = ndof[i];
    }
  }

  // if we have received all solution ghost contributions from neighboring
  // chares (chares we communicate along chare-boundary faces with), and
  // contributed our solution to these neighbors, proceed to limiting
  if (++m_nreco == m_sendGhost.size()) {
    m_nreco = 0;
    comreco_complete();
  }
}

void
DG::lim()
// *****************************************************************************
// Compute limiter function
// *****************************************************************************
{
  const auto pref = g_inputdeck.get< tag::pref, tag::pref >();
  const auto rdof = g_inputdeck.get< tag::discr, tag::rdof >();

  // Combine own and communicated contributions of unlimited solution, and
  // if a p-adaptive algorithm is used, degrees of freedom in cells
  for (const auto& [boundary, localtet] : m_bid) {
    Assert( m_uc[1][localtet].size() == m_u.nprop(), "ncomp size mismatch" );
    Assert( m_pc[1][localtet].size() == m_p.nprop(), "ncomp size mismatch" );
    for (std::size_t c=0; c<m_u.nprop(); ++c) {
      m_u(boundary,c,0) = m_uc[1][localtet][c];
    }
    for (std::size_t c=0; c<m_p.nprop(); ++c) {
      m_p(boundary,c,0) = m_pc[1][localtet][c];
    }
    if (pref && m_stage == 0) {
      m_ndof[ boundary ] = m_ndofc[1][ localtet ];
    }
  }

  if (rdof > 1) {
    auto d = Disc();

    for (const auto& eq : g_dgpde)
      eq.limit( d->T(), m_geoFace, m_geoElem, m_fd, m_esup, m_inpoel,
                m_coord, m_ndof, m_u, m_p );
  }


  // Send limited solution to neighboring chares
  if (m_sendGhost.empty())
    comlim_complete();
  else
    for(const auto& [cid, ghostdata] : m_sendGhost) {
      std::vector< std::size_t > tetid( ghostdata.size() );
      std::vector< std::vector< tk::real > > u( ghostdata.size() ),
                                             prim( ghostdata.size() );
      std::vector< std::size_t > ndof;
      std::size_t j = 0;
      for(const auto& i : ghostdata) {
        Assert( i < m_fd.Esuel().size()/4, "Sending limiter ghost data" );
        tetid[j] = i;
        u[j] = m_u[i];
        prim[j] = m_p[i];
        if (pref && m_stage == 0) ndof.push_back( m_ndof[i] );
        ++j;
      }
      thisProxy[ cid ].comlim( thisIndex, tetid, u, prim, ndof );
    }

  ownlim_complete();
}

void
DG::propagate_ndof()
// *****************************************************************************
//  p-refine all elements that are adjacent to p-refined elements
//! \details This function p-refines all the neighbors of an element that has
//!   been p-refined as a result of an error indicator.
// *****************************************************************************
{
  const auto& esuf = m_fd.Esuf();

  // Copy number of degrees of freedom for each cell
  auto ndof = m_ndof;

  // p-refine all neighboring elements of elements that have been p-refined as a
  // result of error indicators
  for( auto f=m_fd.Nbfac(); f<esuf.size()/2; ++f )
  {
    std::size_t el = static_cast< std::size_t >(esuf[2*f]);
    std::size_t er = static_cast< std::size_t >(esuf[2*f+1]);

    if (m_ndof[el] > m_ndof[er])
      ndof[er] = m_ndof[el];

    if (m_ndof[el] < m_ndof[er])
      ndof[el] = m_ndof[er];
  }

  // Update number of degrees of freedom for each cell
  m_ndof = ndof;
}

void
DG::comlim( int fromch,
            const std::vector< std::size_t >& tetid,
            const std::vector< std::vector< tk::real > >& u,
            const std::vector< std::vector< tk::real > >& prim,
            const std::vector< std::size_t >& ndof )
// *****************************************************************************
//  Receive chare-boundary limiter ghost data from neighboring chares
//! \param[in] fromch Sender chare id
//! \param[in] tetid Ghost tet ids we receive solution data for
//! \param[in] u Limited high-order solution
//! \param[in] prim Limited high-order primitive quantities
//! \param[in] ndof Number of degrees of freedom for chare-boundary elements
//! \details This function receives contributions to the limited solution from
//!   fellow chares.
// *****************************************************************************
{
  Assert( u.size() == tetid.size(), "Size mismatch in DG::comlim()" );
  Assert( prim.size() == tetid.size(), "Size mismatch in DG::comlim()" );

  const auto pref = g_inputdeck.get< tag::pref, tag::pref >();

  if (pref && m_stage == 0)
    Assert( ndof.size() == tetid.size(), "Size mismatch in DG::comlim()" );

  // Find local-to-ghost tet id map for sender chare
  const auto& n = tk::cref_find( m_ghost, fromch );

  for (std::size_t i=0; i<tetid.size(); ++i) {
    auto j = tk::cref_find( n, tetid[i] );
    Assert( j >= m_fd.Esuel().size()/4, "Receiving solution non-ghost data" );
    auto b = tk::cref_find( m_bid, j );
    Assert( b < m_uc[2].size(), "Indexing out of bounds" );
    Assert( b < m_pc[2].size(), "Indexing out of bounds" );
    m_uc[2][b] = u[i];
    m_pc[2][b] = prim[i];
    if (pref && m_stage == 0) {
      Assert( b < m_ndofc[2].size(), "Indexing out of bounds" );
      m_ndofc[2][b] = ndof[i];
    }
  }

  // if we have received all solution ghost contributions from neighboring
  // chares (chares we communicate along chare-boundary faces with), and
  // contributed our solution to these neighbors, proceed to limiting
  if (++m_nlim == m_sendGhost.size()) {
    m_nlim = 0;
    comlim_complete();
  }
}

void
DG::dt()
// *****************************************************************************
// Compute time step size
// *****************************************************************************
{
  const auto pref = g_inputdeck.get< tag::pref, tag::pref >();

  auto d = Disc();

  // Combine own and communicated contributions of limited solution and degrees
  // of freedom in cells (if p-adaptive)
  for (const auto& b : m_bid) {
    Assert( m_uc[2][b.second].size() == m_u.nprop(), "ncomp size mismatch" );
    Assert( m_pc[2][b.second].size() == m_p.nprop(), "ncomp size mismatch" );
    for (std::size_t c=0; c<m_u.nprop(); ++c) {
      m_u(b.first,c,0) = m_uc[2][b.second][c];
    }
    for (std::size_t c=0; c<m_p.nprop(); ++c) {
      m_p(b.first,c,0) = m_pc[2][b.second][c];
    }
    if (pref && m_stage == 0) {
      m_ndof[ b.first ] = m_ndofc[2][ b.second ];
    }
  }

  auto mindt = std::numeric_limits< tk::real >::max();

  if (m_stage == 0)
  {
    auto const_dt = g_inputdeck.get< tag::discr, tag::dt >();
    auto def_const_dt = g_inputdeck_defaults.get< tag::discr, tag::dt >();
    auto eps = std::numeric_limits< tk::real >::epsilon();

    // use constant dt if configured
    if (std::abs(const_dt - def_const_dt) > eps) {

      mindt = const_dt;

    } else {      // compute dt based on CFL

      // find the minimum dt across all PDEs integrated
      for (const auto& eq : g_dgpde) {
        auto eqdt =
          eq.dt( m_coord, m_inpoel, m_fd, m_geoFace, m_geoElem, m_ndof,
            m_u, m_p, m_fd.Esuel().size()/4 );
        if (eqdt < mindt) mindt = eqdt;
      }

      mindt *= g_inputdeck.get< tag::discr, tag::cfl >();
    }
  }
  else
  {
    mindt = d->Dt();
  }

  // Contribute to minimum dt across all chares then advance to next step
  contribute( sizeof(tk::real), &mindt, CkReduction::min_double,
              CkCallback(CkReductionTarget(DG,solve), thisProxy) );
}

void
DG::solve( tk::real newdt )
// *****************************************************************************
// Compute right-hand side of discrete transport equations
//! \param[in] newdt Size of this new time step
// *****************************************************************************
{
  // Enable SDAG wait for building the solution vector during the next stage
  thisProxy[ thisIndex ].wait4sol();
  thisProxy[ thisIndex ].wait4reco();
  thisProxy[ thisIndex ].wait4lim();
  thisProxy[ thisIndex ].wait4nod();

  auto d = Disc();
  const auto rdof = g_inputdeck.get< tag::discr, tag::rdof >();
  const auto ndof = g_inputdeck.get< tag::discr, tag::ndof >();
  const auto neq = m_u.nprop()/rdof;

  // Set new time step size
  if (m_stage == 0) d->setdt( newdt );

  const auto pref = g_inputdeck.get< tag::pref, tag::pref >();
  if (pref && m_stage == 0)
  {
    // When the element are coarsened, high order terms should be zero
    for(std::size_t e = 0; e < m_nunk; e++)
    {
      const auto ncomp= m_u.nprop()/rdof;
      if(m_ndof[e] == 1)
      {
        for (std::size_t c=0; c<ncomp; ++c)
        {
          auto mark = c*rdof;
          m_u(e, mark+1, 0) = 0.0;
          m_u(e, mark+2, 0) = 0.0;
          m_u(e, mark+3, 0) = 0.0;
        }
      } else if(m_ndof[e] == 4)
      {
        for (std::size_t c=0; c<ncomp; ++c)
        {
          auto mark = c*ndof;
          m_u(e, mark+4, 0) = 0.0;
          m_u(e, mark+5, 0) = 0.0;
          m_u(e, mark+6, 0) = 0.0;
          m_u(e, mark+7, 0) = 0.0;
          m_u(e, mark+8, 0) = 0.0;
          m_u(e, mark+9, 0) = 0.0;
        }
      }
    }
  }

  // Update Un
  if (m_stage == 0) m_un = m_u;

  for (const auto& eq : g_dgpde)
    eq.rhs( d->T(), m_geoFace, m_geoElem, m_fd, m_inpoel, m_boxelems, m_coord,
            m_u, m_p, m_ndof, m_rhs );

  // Explicit time-stepping using RK3 to discretize time-derivative
  for(std::size_t e=0; e<m_nunk; ++e)
    for(std::size_t c=0; c<neq; ++c)
      for (std::size_t k=0; k<ndof; ++k)
      {
        auto rmark = c*rdof+k;
        auto mark = c*ndof+k;
        m_u(e, rmark, 0) =  rkcoef[0][m_stage] * m_un(e, rmark, 0)
          + rkcoef[1][m_stage] * ( m_u(e, rmark, 0)
            + d->Dt() * m_rhs(e, mark, 0)/m_lhs(e, mark, 0) );
        if(fabs(m_u(e, rmark, 0)) < 1e-16)
          m_u(e, rmark, 0) = 0;
      }

  // Update primitives based on the evolved solution
  for (const auto& eq : g_dgpde)
  {
    eq.updatePrimitives( m_u, m_lhs, m_geoElem, m_p, m_fd.Esuel().size()/4 );
    eq.cleanTraceMaterial( m_geoElem, m_u, m_p, m_fd.Esuel().size()/4 );
  }

  if (m_stage < 2) {

    // continue with next time step stage
    stage();

  } else {

    // Compute diagnostics, e.g., residuals
    auto diag_computed = m_diag.compute( *d, m_u.nunk()-m_fd.Esuel().size()/4,
                                         m_geoElem, m_ndof, m_u );

    // Increase number of iterations and physical time
    d->next();

    // Continue to mesh refinement (if configured)
    if (!diag_computed) refine( std::vector< tk::real >( m_u.nprop(), 0.0 ) );

  }
}

void
DG::refine( [[maybe_unused]] const std::vector< tk::real >& l2res )
// *****************************************************************************
// Optionally refine/derefine mesh
//! \param[in] l2res L2-norms of the residual for each scalar component
//!   computed across the whole problem
// *****************************************************************************
{
  auto d = Disc();

  auto dtref = g_inputdeck.get< tag::amr, tag::dtref >();
  auto dtfreq = g_inputdeck.get< tag::amr, tag::dtfreq >();

  // if t>0 refinement enabled and we hit the dtref frequency
  if (dtref && !(d->It() % dtfreq)) {   // refine

    d->startvol();
    d->Ref()->dtref( m_fd.Bface(), {}, tk::remap(m_fd.Triinpoel(),d->Gid()) );
    d->refined() = 1;

  } else {      // do not refine

    d->refined() = 0;
    stage();

  }
}

void
DG::resizePostAMR(
  const std::vector< std::size_t >& /*ginpoel*/,
  const tk::UnsMesh::Chunk& chunk,
  const tk::UnsMesh::Coords& coord,
  const std::unordered_map< std::size_t, tk::UnsMesh::Edge >& /*addedNodes*/,
  const std::unordered_map< std::size_t, std::size_t >& addedTets,
  const tk::NodeCommMap& nodeCommMap,
  const std::map< int, std::vector< std::size_t > >& bface,
  const std::map< int, std::vector< std::size_t > >& /* bnode */,
  const std::vector< std::size_t >& triinpoel )
// *****************************************************************************
//  Receive new mesh from Refiner
//! \param[in] chunk New mesh chunk (connectivity and global<->local id maps)
//! \param[in] coord New mesh node coordinates
//! \param[in] addedTets Newly added mesh cells and their parents (local ids)
//! \param[in] nodeCommMap New node communication map
//! \param[in] bface Boundary-faces mapped to side set ids
//! \param[in] triinpoel Boundary-face connectivity
// *****************************************************************************
{
  auto d = Disc();

  // Set flag that indicates that we are during time stepping
  m_initial = 0;

  // Zero field output iteration count between two mesh refinement steps
  d->Itf() = 0;

  // Increase number of iterations with mesh refinement
  ++d->Itr();

  // Save old number of elements
  [[maybe_unused]] auto old_nelem = m_inpoel.size()/4;

  // Resize mesh data structures
  d->resizePostAMR( chunk, coord, nodeCommMap );

  // Update state
  m_inpoel = d->Inpoel();
  m_coord = d->Coord();
  auto nelem = m_inpoel.size()/4;
  auto nprop = m_p.nprop();
  m_p.resize( nelem, nprop );
  nprop = m_u.nprop();
  m_u.resize( nelem, nprop );
  m_un.resize( nelem, nprop );
  m_lhs.resize( nelem, nprop );
  m_rhs.resize( nelem, nprop );

  m_fd = FaceData( m_inpoel, bface, tk::remap(triinpoel,d->Lid()) );

  m_geoFace =
    tk::Fields( tk::genGeoFaceTri( m_fd.Nipfac(), m_fd.Inpofa(), coord ) );
  m_geoElem = tk::Fields( tk::genGeoElemTet( m_inpoel, coord ) );

  m_nfac = m_fd.Inpofa().size()/3;
  m_nunk = nelem;
  m_npoin = coord[0].size();
  m_bndFace.clear();
  m_exptGhost.clear();
  m_sendGhost.clear();
  m_ghost.clear();
  m_esup.clear();

  // Update solution on new mesh, P0 (cell center value) only for now
  m_un = m_u;
  auto pn = m_p;
  auto unprop = m_u.nprop();
  auto pnprop = m_p.nprop();
  for (const auto& [child,parent] : addedTets) {
    Assert( child < nelem, "Indexing out of new solution vector" );
    Assert( parent < old_nelem, "Indexing out of old solution vector" );
    for (std::size_t i=0; i<unprop; ++i) m_u(child,i,0) = m_un(parent,i,0);
    for (std::size_t i=0; i<pnprop; ++i) m_p(child,i,0) = pn(parent,i,0);
  }
  m_un = m_u;

  // Enable SDAG wait for setting up chare boundary faces
  thisProxy[ thisIndex ].wait4fac();

  // Resize communication buffers
  resizeComm();
}

bool
DG::fieldOutput() const
// *****************************************************************************
// Decide wether to output field data
//! \return True if field data is output in this step
// *****************************************************************************
{
  auto d = Disc();

  const auto term = g_inputdeck.get< tag::discr, tag::term >();
  const auto nstep = g_inputdeck.get< tag::discr, tag::nstep >();
  const auto eps = std::numeric_limits< tk::real >::epsilon();
  const auto fieldfreq = g_inputdeck.get< tag::interval, tag::field >();

  // output field data if field iteration count is reached or in the last time
  // step, otherwise continue to next time step
  return !((d->It()) % fieldfreq) ||
         std::fabs(d->T()-term) < eps ||
         d->It() >= nstep;
}

bool
DG::refinedOutput() const
// *****************************************************************************
// Decide if we write field output using a refined mesh
//! \return True if field output will use a refined mesh
// *****************************************************************************
{
  return g_inputdeck.get< tag::cmd, tag::io, tag::refined >() &&
         g_inputdeck.get< tag::discr, tag::scheme >() != ctr::SchemeType::DG;
}

void
DG::writeFields( CkCallback c )
// *****************************************************************************
// Output mesh field data
//! \param[in] c Function to continue with after the write
// *****************************************************************************
{
  auto d = Disc();

  // Output time history if we hit its output frequency
  const auto histfreq = g_inputdeck.get< tag::interval, tag::history >();
  if ( !((d->It()) % histfreq) ) {
    std::vector< std::vector< tk::real > > hist;
    for (const auto& eq : g_dgpde) {
      auto h = eq.histOutput( d->Hist(), m_inpoel, m_coord, m_u );
      hist.insert( end(hist), begin(h), end(h) );
    }
    d->history( std::move(hist) );
  }

  const auto& inpoel = std::get< 0 >( m_outmesh.chunk );
  auto esup = tk::genEsup( inpoel, 4 );

  // Combine own and communicated contributions and finish averaging of node
  // field output in chare boundary nodes
  const auto& lid = std::get< 2 >( m_outmesh.chunk );
  for (const auto& [g,f] : m_nodefieldsc) {
    Assert( m_nodefields.size() == f.first.size(), "Size mismatch" );
    auto p = tk::cref_find( lid, g );
    for (std::size_t i=0; i<f.first.size(); ++i) {
      m_nodefields[i][p] += f.first[i];
      m_nodefields[i][p] /= esup.second[p+1] - esup.second[p] + f.second;
    }
  }
  tk::destroy( m_nodefieldsc );

  // Lambda to decide if a node (global id) is on a chare boundary of the field
  // output mesh. p - global node id, return true if node is on the chare
  // boundary.
  auto chbnd = [ this ]( std::size_t p ) {
    return
      std::any_of( m_outmesh.nodeCommMap.cbegin(), m_outmesh.nodeCommMap.cend(),
        [&](const auto& s) { return s.second.find(p) != s.second.cend(); } );
  };

  // Finish computing node field output averages in internal nodes
  auto npoin = m_outmesh.coord[0].size();
  auto& gid = std::get< 1 >( m_outmesh.chunk );
  for (std::size_t p=0; p<npoin; ++p) {
    if (!chbnd(gid[p])) {
      auto n = esup.second[p+1] - esup.second[p];
      for (auto& f : m_nodefields) f[p] /= n;
    }
  }

  // Query fields names requested by user
  auto elemfieldnames = numericFieldNames( tk::Centering::ELEM );
  auto nodefieldnames = numericFieldNames( tk::Centering::NODE );

  // Collect field output names for analytical solutions
  for (const auto& eq : g_dgpde) {
    analyticFieldNames( eq, tk::Centering::ELEM, elemfieldnames );
    analyticFieldNames( eq, tk::Centering::NODE, nodefieldnames );
  }

  if (g_inputdeck.get< tag::pref, tag::pref >())
    elemfieldnames.push_back( "NDOF" );

  Assert( elemfieldnames.size() == m_elemfields.size(), "Size mismatch" );
  Assert( nodefieldnames.size() == m_nodefields.size(), "Size mismatch" );

  // Output chare mesh and fields metadata to file
  const auto& triinpoel = m_outmesh.triinpoel;
  d->write( inpoel, m_outmesh.coord, m_outmesh.bface, {},
            tk::remap( triinpoel, lid ), elemfieldnames, nodefieldnames,
            {}, m_elemfields, m_nodefields, {}, c );
}

void
DG::comnodeout( const std::vector< std::size_t >& gid,
                const std::vector< std::size_t >& nesup,
                const std::vector< std::vector< tk::real > >& L )
// *****************************************************************************
//  Receive chare-boundary nodal solution (for field output) contributions from
//  neighboring chares
//! \param[in] gid Global mesh node IDs at which we receive contributions
//! \param[in] nesup Number of elements surrounding points
//! \param[in] L Partial contributions of node fields to chare-boundary nodes
// *****************************************************************************
{
  Assert( gid.size() == nesup.size(), "Size mismatch" );
  for (std::size_t f=0; f<L.size(); ++f)
    Assert( gid.size() == L[f].size(), "Size mismatch" );

  for (std::size_t i=0; i<gid.size(); ++i) {
    auto& nf = m_nodefieldsc[ gid[i] ];
    nf.first.resize( L.size() );
    for (std::size_t f=0; f<L.size(); ++f) nf.first[f] += L[f][i];
    nf.second += nesup[i];
  }

  // When we have heard from all chares we communicate with, this chare is done
  if (++m_nnod == Disc()->NodeCommMap().size()) {
    m_nnod = 0;
    comnodeout_complete();
  }
}

void
DG::stage()
// *****************************************************************************
// Evaluate whether to continue with next time step stage
// *****************************************************************************
{
  // Increment Runge-Kutta stage counter
  ++m_stage;

  // if not all Runge-Kutta stages complete, continue to next time stage,
  // otherwise prepare for nodal field output
  if (m_stage < 3)
    next();
  else
    startFieldOutput( CkCallback(CkIndex_DG::step(), thisProxy[thisIndex]) );
}

void
DG::evalLB( int nrestart )
// *****************************************************************************
// Evaluate whether to do load balancing
//! \param[in] nrestart Number of times restarted
// *****************************************************************************
{
  auto d = Disc();

  // Detect if just returned from a checkpoint and if so, zero timers
  d->restarted( nrestart );

  const auto lbfreq = g_inputdeck.get< tag::cmd, tag::lbfreq >();
  const auto nonblocking = g_inputdeck.get< tag::cmd, tag::nonblocking >();

  // Load balancing if user frequency is reached or after the second time-step
  if ( (d->It()) % lbfreq == 0 || d->It() == 2 ) {

    AtSync();
    if (nonblocking) next();

  } else {

    next();

  }
}

void
DG::evalRestart()
// *****************************************************************************
// Evaluate whether to save checkpoint/restart
// *****************************************************************************
{
  auto d = Disc();

  const auto rsfreq = g_inputdeck.get< tag::cmd, tag::rsfreq >();
  const auto benchmark = g_inputdeck.get< tag::cmd, tag::benchmark >();

  if ( !benchmark && (d->It()) % rsfreq == 0 ) {

    int finished = 0;
    d->contribute( sizeof(int), &finished, CkReduction::nop,
      CkCallback(CkReductionTarget(Transporter,checkpoint), d->Tr()) );

  } else {

    evalLB( /* nrestart = */ -1 );

  }
}

void
DG::step()
// *****************************************************************************
// Evaluate wether to continue with next time step
// *****************************************************************************
{
  // Free memory storing output mesh
  m_outmesh.destroy();

  auto d = Disc();

  // Output one-liner status report to screen
  d->status();
  // Reset Runge-Kutta stage counter
  m_stage = 0;

  const auto term = g_inputdeck.get< tag::discr, tag::term >();
  const auto nstep = g_inputdeck.get< tag::discr, tag::nstep >();
  const auto eps = std::numeric_limits< tk::real >::epsilon();

  // If neither max iterations nor max time reached, continue, otherwise finish
  if (std::fabs(d->T()-term) > eps && d->It() < nstep) {

    evalRestart();
 
  } else {

    d->contribute( CkCallback(CkReductionTarget(Transporter,finish), d->Tr()) );

  }
}

#include "NoWarning/dg.def.h"<|MERGE_RESOLUTION|>--- conflicted
+++ resolved
@@ -1181,19 +1181,9 @@
   // Compute left-hand side of discrete PDEs
   lhs();
 
-<<<<<<< HEAD
-  // Set initial conditions for all PDEs
-  for (const auto& eq : g_dgpde) 
-  {
-    eq.initialize( m_lhs, d->Inpoel(), d->Coord(), m_u, d->T(),
-                   m_fd.Esuel().size()/4 );
-    eq.updatePrimitives( m_u, m_lhs, m_geoElem, m_p, m_fd.Esuel().size()/4 );
-  }
-=======
   // Determine elements inside user-defined IC box
   for (auto& eq : g_dgpde)
     eq.IcBoxElems( m_geoElem, m_fd.Esuel().size()/4, m_boxelems );
->>>>>>> 1765a194
 
   // Compute volume of user-defined box IC
   d->boxvol( {} );      // punt for now
@@ -1227,7 +1217,7 @@
   {
     eq.initialize( m_lhs, m_inpoel, m_coord, m_boxelems, m_u, d->T(),
                    m_fd.Esuel().size()/4 );
-    eq.updatePrimitives( m_u, m_p, m_fd.Esuel().size()/4 );
+    eq.updatePrimitives( m_u, m_lhs, m_geoElem, m_p, m_fd.Esuel().size()/4 );
   }
 
   m_un = m_u;

--- conflicted
+++ resolved
@@ -75,100 +75,10 @@
 #ifndef Scheme_h
 #define Scheme_h
 
-<<<<<<< HEAD
 #include "Variant.hpp"
 #include "Exception.hpp"
 #include "PUPUtil.hpp"
 #include "Inciter/Options/Scheme.hpp"
-=======
-#include "Tags.hpp"
-#include "SchemeBase.hpp"
-
-namespace inciter {
-
-//! Generic forwarding interface to discretization proxies
-class Scheme : public SchemeBase {
-
-  public:
-    // Inherit base constructors
-    using SchemeBase::SchemeBase;
-
-    // Calls to discproxy, common to all discretizations
-
-    //////  discproxy.vol(...)
-    //! \brief Function to call the vol() entry method of an array discproxy
-    //!   (broadcast)
-    //! \param[in] args Arguments to member function (entry method) to be called
-    //! \details This function calls the coord member function of a chare array
-    //!   discproxy and thus equivalent to discproxy.vol(...).
-    template< typename... Args >
-    void vol( Args&&... args ) {
-      discproxy.vol( std::forward<Args>(args)... );
-    }
-
-    //////  discproxy.stat(...)
-    //! \brief Function to call the stat() entry method of an array discproxy
-    //!   (broadcast)
-    //! \param[in] args Arguments to member function (entry method) to be called
-    //! \details This function calls the stat member function of a chare array
-    //!   discproxy and thus equivalent to discproxy.stat(...).
-    template< class Op, typename... Args, typename std::enable_if<
-      std::is_same< Op, tag::bcast >::value, int >::type = 0 >
-    void stat( Args&&... args ) {
-      discproxy.stat( std::forward<Args>(args)... );
-    }
-    //////  discproxy[x].stat(...)
-    //! Function to call the stat() entry method of an element discproxy (p2p)
-    //! \param[in] x Chare array element index
-    //! \param[in] args Arguments to member function (entry method) to be called
-    //! \details This function calls the stat member function of a chare array
-    //!   element discproxy and thus equivalent to discproxy[x].stat(...).
-    template< typename Op, typename... Args, typename std::enable_if<
-      std::is_same< Op, tag::elem >::value, int >::type = 0 >
-    void stat( const CkArrayIndex1D& x, Args&&... args ) {
-      discproxy[x].stat( std::forward<Args>(args)... );
-    }
-
-    //////  discproxy[x].insert(...)
-    //! Function to call the insert entry method of an element discproxy (p2p)
-    //! \param[in] x Chare array element index
-    //! \param[in] args Arguments to member function (entry method) to be called
-    //! \details This function calls the insert member function of a chare array
-    //!   element discproxy and thus equivalent to discproxy[x].insert(...),
-    //!   using the last argument as default.
-    template< typename... Args >
-    void discInsert( const CkArrayIndex1D& x, Args&&... args ) {
-      discproxy[x].insert( fctproxy, std::forward<Args>(args)... );
-    }
-
-    //////  discproxy.doneInserting(...)
-    //! \brief Function to call the doneInserting entry method of an array
-    //!   discproxy (broadcast)
-    //! \param[in] args Arguments to member function (entry method) to be called
-    //! \details This function calls the doneInserting member function of a
-    //!   chare array discproxy and thus equivalent to
-    //!   discproxy.doneInserting(...).
-    template< class Op, typename... Args, typename std::enable_if<
-      std::is_same< Op, tag::bcast >::value, int >::type = 0 >
-    void doneDiscInserting( Args&&... args ) {
-      discproxy.doneInserting( std::forward<Args>(args)... );
-    }
-
-    //////  fctcproxy.doneInserting(...)
-    //! \brief Function to call the doneInserting entry method of an array
-    //!   fctproxy (broadcast)
-    //! \param[in] args Arguments to member function (entry method) to be called
-    //! \details This function calls the doneInserting member function of a
-    //!   chare array fctproxy and thus equivalent to
-    //!   fctproxy.doneInserting(...).
-    template< class Op, typename... Args, typename std::enable_if<
-      std::is_same< Op, tag::bcast >::value, int >::type = 0 >
-    void doneDistFCTInserting( Args&&... args ) {
-      fctproxy.doneInserting( std::forward<Args>(args)... );
-    }
-
-    // Calls to proxy, specific to a particular discretization
->>>>>>> cbc1c7d9
 
 #include "NoWarning/discretization.decl.h"
 #include "NoWarning/diagcg.decl.h"
@@ -181,7 +91,6 @@
 //! Base class for generic forwarding interface to discretization proxies
 class Scheme {
 
-<<<<<<< HEAD
   private:
     //! Variant type listing all chare proxy types modeling the same concept
     using Proxy =
@@ -231,6 +140,7 @@
     struct advance {};
     struct resized {};
     struct resizeComm {};
+    struct refine {};
     struct lhs {};
     struct diag {};
     struct doneInserting {};
@@ -253,6 +163,8 @@
             p.resized( std::forward< Args >( args )... );
           else if constexpr( std::is_same_v< Fn, resizeComm > )
             p.resizeComm( std::forward< Args >( args )... );
+          else if constexpr( std::is_same_v< Fn, refine > )
+            p.refine( std::forward< Args >( args )... );
           else if constexpr( std::is_same_v< Fn, lhs > )
             p.lhs( std::forward< Args >( args )... );
           else if constexpr( std::is_same_v< Fn, diag > )
@@ -263,47 +175,6 @@
     }
 
     //! Function to call the insert entry method of an element proxy
-=======
-    //////  proxy.refine(...)
-    //! Function to call the resized entry method of an array proxy (broadcast)
-    //! \param[in] args Arguments to member function (entry method) to be called
-    //! \details This function calls the resized member function of a chare
-    //!   array proxy and thus equivalent to proxy.refine(...), using the last
-    //!   argument as default.
-    template< typename... Args >
-    void refine( Args&&... args ) {
-      boost::apply_visitor(
-        call_refine<Args...>( std::forward<Args>(args)... ), proxy );
-    }
-
-    //////  proxy.resized(...)
-    //! Function to call the resized entry method of an array proxy (broadcast)
-    //! \param[in] args Arguments to member function (entry method) to be called
-    //! \details This function calls the resized member function of a chare
-    //!   array proxy and thus equivalent to proxy.resized(...), using the last
-    //!   argument as default.
-    template< typename... Args >
-    void resized( Args&&... args ) {
-      boost::apply_visitor(
-        call_resized<Args...>( std::forward<Args>(args)... ), proxy );
-    }
-
-    //////  proxy.diag(...)
-    //! function to call the diag entry method of an array proxy (broadcast)
-    //! \param[in] args arguments to member function (entry method) to be called
-    //! \details this function calls the diag member function of a chare array
-    //!   proxy and thus equivalent to proxy.diag(...), specifying a
-    //!   non-default last argument.
-    template< class Op, typename... Args, typename std::enable_if<
-      std::is_same< Op, tag::bcast >::value, int >::type = 0 >
-    void diag( Args&&... args ) {
-      boost::apply_visitor( call_diag<Args...>( std::forward<Args>(args)... ),
-                            proxy );
-    }
-
-    //////  proxy[x].insert(...)
-    //! Function to call the insert entry method of an element proxy (p2p)
->>>>>>> cbc1c7d9
     //! \param[in] x Chare array element index
     //! \param[in] args Arguments to member function (entry method) to be called
     //! \details This function calls the insert member function of a chare array
@@ -357,7 +228,6 @@
     //@}
 
   private:
-<<<<<<< HEAD
     //! Variant storing one proxy to which this class is configured for
     Proxy proxy;
     //! Charm++ proxy to data and code common to all discretizations
@@ -366,217 +236,6 @@
     CProxy_DistFCT fctproxy;
     //! Charm++ array options for binding chares
     CkArrayOptions bound;
-=======
-   //! Functor to call the chare entry method 'setup'
-   //! \details This class is intended to be used in conjunction with variant
-   //!   and boost::visitor. The template argument types are the types of the
-   //!   arguments to entry method to be invoked behind the variant holding a
-   //!   Charm++ proxy.
-   //! \see The base class Call for the definition of operator().
-   template< typename... As >
-   struct call_setup : Call< call_setup<As...>, As... > {
-     using Base = Call< call_setup<As...>, As... >;
-     using Base::Base; // inherit base constructors
-     //! Invoke the entry method
-     //! \param[in,out] p Proxy behind which the entry method is called
-     //! \param[in] args Function arguments passed to entry method
-     //! \details P is the proxy type, Args are the types of the arguments of
-     //!   the entry method to be called.
-     template< typename P, typename... Args >
-     static void invoke( P& p, Args&&... args ) {
-       p.setup( std::forward<Args>(args)... );
-     }
-   };
-
-   //! Functor to call the chare entry method 'resizeComm'
-   //! \details This class is intended to be used in conjunction with variant
-   //!   and boost::visitor. The template argument types are the types of the
-   //!   arguments to entry method to be invoked behind the variant holding a
-   //!   Charm++ proxy.
-   //! \see The base class Call for the definition of operator().
-   template< typename... As >
-   struct call_resizeComm : Call< call_resizeComm<As...>, As... > {
-     using Base = Call< call_resizeComm<As...>, As... >;
-     using Base::Base; // inherit base constructors
-     //! Invoke the entry method
-     //! \param[in,out] p Proxy behind which the entry method is called
-     //! \param[in] args Function arguments passed to entry method
-     //! \details P is the proxy type, Args are the types of the arguments of
-     //!   the entry method to be called.
-     template< typename P, typename... Args >
-     static void invoke( P& p, Args&&... args ) {
-       p.resizeComm( std::forward<Args>(args)... );
-     }
-   };
-
-   //! Functor to call the chare entry method 'refine'
-   //! \details This class is intended to be used in conjunction with variant
-   //!   and boost::visitor. The template argument types are the types of the
-   //!   arguments to entry method to be invoked behind the variant holding a
-   //!   Charm++ proxy.
-   //! \see The base class Call for the definition of operator().
-   template< typename... As >
-   struct call_refine : Call< call_refine<As...>, As... > {
-     using Base = Call< call_refine<As...>, As... >;
-     using Base::Base; // inherit base constructors
-     //! Invoke the entry method
-     //! \param[in,out] p Proxy behind which the entry method is called
-     //! \param[in] args Function arguments passed to entry method
-     //! \details P is the proxy type, Args are the types of the arguments of
-     //!   the entry method to be called.
-     template< typename P, typename... Args >
-     static void invoke( P& p, Args&&... args ) {
-       p.refine( std::forward<Args>(args)... );
-     }
-   };
-
-   //! Functor to call the chare entry method 'resized'
-   //! \details This class is intended to be used in conjunction with variant
-   //!   and boost::visitor. The template argument types are the types of the
-   //!   arguments to entry method to be invoked behind the variant holding a
-   //!   Charm++ proxy.
-   //! \see The base class Call for the definition of operator().
-   template< typename... As >
-   struct call_resized : Call< call_resized<As...>, As... > {
-     using Base = Call< call_resized<As...>, As... >;
-     using Base::Base; // inherit base constructors
-     //! Invoke the entry method
-     //! \param[in,out] p Proxy behind which the entry method is called
-     //! \param[in] args Function arguments passed to entry method
-     //! \details P is the proxy type, Args are the types of the arguments of
-     //!   the entry method to be called.
-     template< typename P, typename... Args >
-     static void invoke( P& p, Args&&... args ) {
-       p.resized( std::forward<Args>(args)... );
-     }
-   };
-
-   //! Functor to call the chare entry method 'lhs'
-   //! \details This class is intended to be used in conjunction with variant
-   //!   and boost::visitor. The template argument types are the types of the
-   //!   arguments to entry method to be invoked behind the variant holding a
-   //!   Charm++ proxy.
-   //! \see The base class Call for the definition of operator().
-   template< typename... As >
-   struct call_lhs : Call< call_lhs<As...>, As... > {
-     using Base = Call< call_lhs<As...>, As... >;
-     using Base::Base; // inherit base constructors
-     //! Invoke the entry method
-     //! \param[in,out] p Proxy behind which the entry method is called
-     //! \param[in] args Function arguments passed to entry method
-     //! \details P is the proxy type, Args are the types of the arguments of
-     //!   the entry method to be called.
-     template< typename P, typename... Args >
-     static void invoke( P& p, Args&&... args ) {
-       p.lhs( std::forward<Args>(args)... );
-     }
-   };
-
-   //! Functor to call the chare entry method 'insert'
-   //! \details This class is intended to be used in conjunction with variant
-   //!   and boost::visitor. The template argument types are the types of the
-   //!   arguments to entry method to be invoked behind the variant holding a
-   //!   Charm++ proxy.
-   //! \see The base class Call for the definition of operator().
-   template< typename... As >
-   struct call_insert : Call< call_insert<As...>, As... > {
-     using Base = Call< call_insert<As...>, As... >;
-     using Base::Base; // inherit base constructors
-     //! Invoke the entry method
-     //! \param[in,out] p Proxy behind which the entry method is called
-     //! \param[in] args Function arguments passed to entry method
-     //! \details P is the proxy type, Args are the types of the arguments of
-     //!   the entry method to be called.
-     template< typename P, typename... Args >
-     static void invoke( P& p, Args&&... args ) {
-       p.insert( std::forward<Args>(args)... );
-     }
-   };
-
-   //! Functor to call the chare entry method 'doneInserting'
-   //! \details This class is intended to be used in conjunction with variant
-   //!   and boost::visitor. The template argument types are the types of the
-   //!   arguments to entry method to be invoked behind the variant holding a
-   //!   Charm++ proxy.
-   //! \see The base class Call for the definition of operator().
-   template< typename... As >
-   struct call_doneInserting : Call< call_doneInserting<As...>, As... > {
-     using Base = Call< call_doneInserting<As...>, As... >;
-     using Base::Base; // inherit base constructors
-     //! Invoke the entry method
-     //! \param[in,out] p Proxy behind which the entry method is called
-     //! \param[in] args Function arguments passed to entry method
-     //! \details P is the proxy type, Args are the types of the arguments of
-     //!   the entry method to be called.
-     template< typename P, typename... Args >
-     static void invoke( P& p, Args&&... args ) {
-       p.doneInserting( std::forward<Args>(args)... );
-     }
-   };
-
-   //! Functor to call the chare entry method 'newMesh'
-   //! \details This class is intended to be used in conjunction with variant
-   //!   and boost::visitor. The template argument types are the types of the
-   //!   arguments to entry method to be invoked behind the variant holding a
-   //!   Charm++ proxy.
-   //! \see The base class Call for the definition of operator().
-   template< typename... As >
-   struct call_newMesh : Call< call_newMesh<As...>, As... > {
-     using Base = Call< call_newMesh<As...>, As... >;
-     using Base::Base; // inherit base constructors
-     //! Invoke the entry method
-     //! \param[in,out] p Proxy behind which the entry method is called
-     //! \param[in] args Function arguments passed to entry method
-     //! \details P is the proxy type, Args are the types of the arguments of
-     //!   the entry method to be called.
-     template< typename P, typename... Args >
-     static void invoke( P& p, Args&&... args ) {
-       p.newMesh( std::forward<Args>(args)... );
-     }
-   };
-
-   //! Functor to call the chare entry method 'contin'
-   //! \details This class is intended to be used in conjunction with variant
-   //!   and boost::visitor. The template argument types are the types of the
-   //!   arguments to entry method to be invoked behind the variant holding a
-   //!   Charm++ proxy.
-   //! \see The base class Call for the definition of operator().
-   template< typename... As >
-   struct call_contin : Call< call_contin<As...>, As... > {
-     using Base = Call< call_contin<As...>, As... >;
-     using Base::Base; // inherit base constructors
-     //! Invoke the entry method
-     //! \param[in,out] p Proxy behind which the entry method is called
-     //! \param[in] args Function arguments passed to entry method
-     //! \details P is the proxy type, Args are the types of the arguments of
-     //!   the entry method to be called.
-     template< typename P, typename... Args >
-     static void invoke( P& p, Args&&... args ) {
-       p.contin( std::forward<Args>(args)... );
-     }
-   };
-
-   //! Functor to call the chare entry method 'diag'
-   //! \details This class is intended to be used in conjunction with variant
-   //!   and boost::visitor. The template argument types are the types of the
-   //!   arguments to entry method to be invoked behind the variant holding a
-   //!   Charm++ proxy.
-   //! \see The base class Call for the definition of operator().
-   template< typename... As >
-   struct call_diag : Call< call_diag<As...>, As... > {
-     using Base = Call< call_diag<As...>, As... >;
-     using Base::Base; // inherit base constructors
-     //! Invoke the entry method
-     //! \param[in,out] p Proxy behind which the entry method is called
-     //! \param[in] args Function arguments passed to entry method
-     //! \details P is the proxy type, Args are the types of the arguments of
-     //!   the entry method to be called.
-     template< typename P, typename... Args >
-     static void invoke( P& p, Args&&... args ) {
-       p.diag( std::forward<Args>(args)... );
-     }
-   };
->>>>>>> cbc1c7d9
 };
 
 } // inciter::

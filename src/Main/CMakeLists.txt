cmake_minimum_required(VERSION 2.8.5)

project(quinoa CXX)

### Quinoa executables build configuration #####################################

# Basic configuration
add_definitions()

# Include function for adding Charm++ modules
include(charm)

# Link executables with the charmc wrapper
STRING(REGEX REPLACE "<CMAKE_CXX_COMPILER>"
       "${LINKER_COMPILER} -module CommonLBs ${EXTRA_LINK_ARGS} -c++ <CMAKE_CXX_COMPILER>"
       CMAKE_CXX_LINK_EXECUTABLE "${CMAKE_CXX_LINK_EXECUTABLE}")

include(ConfigExecutable)

# Configure configuration library
if (BRIGAND_FOUND)
  add_library(Config ${PROJECT_BINARY_DIR}/QuinoaConfig.C)

  set_target_properties(Config PROPERTIES LIBRARY_OUTPUT_NAME quinoa_config)

  INSTALL(TARGETS Config
          RUNTIME DESTINATION ${CMAKE_INSTALL_BINDIR} COMPONENT Runtime
          LIBRARY DESTINATION ${CMAKE_INSTALL_LIBDIR} COMPONENT Runtime
          ARCHIVE DESTINATION ${CMAKE_INSTALL_LIBDIR} COMPONENT Development)

  # Configure executable initialization library
  add_library(Init Init.C)

  set_target_properties(Init PROPERTIES LIBRARY_OUTPUT_NAME quinoa_init)

  target_include_directories(Init PUBLIC
                             ${QUINOA_SOURCE_DIR}
                             ${QUINOA_SOURCE_DIR}/Base
                             ${QUINOA_SOURCE_DIR}/Control
                             ${QUINOA_TPL_DIR}
                             ${PEGTL_INCLUDE_DIRS}
                             ${CHARM_INCLUDE_DIRS}
                             ${BRIGAND_INCLUDE_DIRS}
                             ${PROJECT_BINARY_DIR}/../Main)

  add_dependencies( "Init" "charestatecollectorCharmModule" )

  INSTALL(TARGETS Init
          RUNTIME DESTINATION ${CMAKE_INSTALL_BINDIR} COMPONENT Runtime
          LIBRARY DESTINATION ${CMAKE_INSTALL_LIBDIR} COMPONENT Runtime
          ARCHIVE DESTINATION ${CMAKE_INSTALL_LIBDIR} COMPONENT Development)
endif()

# Configure cmake variables for optional components in executables

if (HAS_ROOT)
  set(ROOTMESHIO "RootMeshIO")
endif()

if (HAS_OMEGA_H)
  set(OMEGAHMESHIO "OmegaHMeshIO")
endif()

if (ENABLE_INCITER)
  set(TestError "../UnitTest/tests/Inciter/AMR/TestError.C")
  set(TestScheme "../UnitTest/tests/Inciter/TestScheme.C")
  set(MESHREFINEMENT "MeshRefinement")
endif()

# Configure executable targets

if (ENABLE_UNITTEST)
  include("UnitTest.cmake")
endif()

if (ENABLE_INCITER)
  include("Inciter.cmake")
endif()

<<<<<<< HEAD
  add_executable(${INCITER_EXECUTABLE}
                 InciterDriver.C
                 InciterPrint.C
                 LBSwitch.C
                 Inciter.C)

  config_executable(${INCITER_EXECUTABLE})

  target_link_libraries(${INCITER_EXECUTABLE}
                        InciterControl
                        Inciter
                        PDE
                        MeshRefinement
                        LoadBalance
                        ZoltanInterOp
                        Base
                        Config
                        Init
                        IO
                        MeshWriter
                        ExodusIIMeshIO
                        ${OMEGAHMESHIO}
                        ${ROOTMESHIO}
                        MeshDetect
                        Mesh
                        Statistics
                        ${SEACASExodus_LIBRARIES}
                        ${ROOT_LIBRARIES}
                        ${Zoltan2_LIBRARIES}
                        ${RNGSSE2_LIBRARIES}
                        ${LAPACKE_LIBRARIES}      # only if MKL not found
                        ${MKL_INTERFACE_LIBRARY}
                        ${MKL_SEQUENTIAL_LAYER_LIBRARY}
                        ${MKL_CORE_LIBRARY}
                        ${MKL_SEQUENTIAL_LAYER_LIBRARY}
                        ${NETCDF_LIBRARIES}       # only for static link
                        ${HDF5_HL_LIBRARIES}      # only for static link
                        ${HDF5_C_LIBRARIES}
                        ${AEC_LIBRARIES}          # only for static link
                        ${BACKWARD_LIBRARIES}
                        ${OMEGA_H_LIBRARIES})

  addCharmModule( "inciter" "${INCITER_EXECUTABLE}" )
  addCharmModule( "lbswitch" "${INCITER_EXECUTABLE}" )

  # Add custom dependencies for Inciter's main Charm++ module
  add_dependencies( "inciterCharmModule" "charestatecollectorCharmModule" )
  add_dependencies( "inciterCharmModule" "meshwriterCharmModule" )

endif(ENABLE_INCITER)

### RNGTest executable #########################################################
=======
>>>>>>> 9bad7184
if (ENABLE_RNGTEST)
  include("RNGTest.cmake")
endif()

<<<<<<< HEAD
  add_executable(${RNGTEST_EXECUTABLE}
                 RNGTestDriver.C
                 RNGPrint.C
                 RNGTest.C)

  target_include_directories(${RNGTEST_EXECUTABLE} PUBLIC
                             ${QUINOA_SOURCE_DIR}/RNGTest
                             ${QUINOA_SOURCE_DIR}/Main)

  config_executable(${RNGTEST_EXECUTABLE})

  target_link_libraries(${RNGTEST_EXECUTABLE}
                        RNG
                        RNGTest
                        RNGTestControl
                        Base
                        Config
                        Init
                        ${TESTU01_LIBRARIES}
                        ${MKL_INTERFACE_LIBRARY}
                        ${MKL_SEQUENTIAL_LAYER_LIBRARY}
                        ${MKL_CORE_LIBRARY}
                        ${MKL_SEQUENTIAL_LAYER_LIBRARY}
                        ${RNGSSE2_LIBRARIES}
                        ${BACKWARD_LIBRARIES})

  addCharmModule( "rngtest" "${RNGTEST_EXECUTABLE}" )

  # Add custom dependencies for RNGTest's main Charm++ module
  add_dependencies( "rngtestCharmModule" "charestatecollectorCharmModule" )

endif(ENABLE_RNGTEST)

### MeshConv executable ########################################################
=======
>>>>>>> 9bad7184
if (ENABLE_MESHCONV)
  include("MeshConv.cmake")
endif()

<<<<<<< HEAD
  add_executable(${MESHCONV_EXECUTABLE}
                 MeshConvDriver.C
                 MeshConv.C)

  config_executable(${MESHCONV_EXECUTABLE})

  target_include_directories(${MESHCONV_EXECUTABLE} PUBLIC
                             ${PROJECT_BINARY_DIR}/../Base)

  target_link_libraries(${MESHCONV_EXECUTABLE}
                        NativeMeshIO
                        ExodusIIMeshIO
                        HyperMeshIO
                        MeshDetect
                        Mesh
                        MeshConvControl
                        Base
                        Config
                        Init
                        ${PUGIXML_LIBRARIES}
                        ${SEACASExodus_LIBRARIES}
                        ${NETCDF_LIBRARIES}       # only for static link
                        ${HDF5_HL_LIBRARIES}      # only for static link
                        ${HDF5_C_LIBRARIES}
                        ${AEC_LIBRARIES}          # only for static link
                        ${BACKWARD_LIBRARIES}
                        ${OMEGA_H_LIBRARIES})

  addCharmModule( "meshconv" "${MESHCONV_EXECUTABLE}" )

  # Add custom dependencies for MeshConv's main Charm++ module
  add_dependencies( "meshconvCharmModule" "charestatecollectorCharmModule" )

endif(ENABLE_MESHCONV)

### Walker executable ##########################################################
=======
>>>>>>> 9bad7184
if (ENABLE_WALKER)
  include("Walker.cmake")
endif()

<<<<<<< HEAD
  add_executable(${WALKER_EXECUTABLE}
                 WalkerDriver.C
                 WalkerPrint.C
                 Walker.C)

  config_executable(${WALKER_EXECUTABLE})

  target_link_libraries(${WALKER_EXECUTABLE}
                        DiffEq
                        RNG
                        Walker
                        Statistics
                        IO
                        WalkerControl
                        Base
                        Config
                        Init
                        ${SEACASExodus_LIBRARIES}
                        ${LAPACKE_LIBRARIES}      # only if MKL not found
                        ${MKL_INTERFACE_LIBRARY}
                        ${MKL_SEQUENTIAL_LAYER_LIBRARY}
                        ${MKL_CORE_LIBRARY}
                        ${MKL_SEQUENTIAL_LAYER_LIBRARY}
                        ${RNGSSE2_LIBRARIES}
                        ${NETCDF_LIBRARIES}       # only for static link
                        ${HDF5_HL_LIBRARIES}      # only for static link
                        ${HDF5_C_LIBRARIES}
                        ${AEC_LIBRARIES}          # only for static link
                        ${BACKWARD_LIBRARIES})

  addCharmModule( "walker" "${WALKER_EXECUTABLE}" )

  # Add custom dependencies for Walker's main Charm++ module
  add_dependencies( "walkerCharmModule" "charestatecollectorCharmModule" )

endif(ENABLE_WALKER)

### FileConv executable ########################################################
if (ENABLE_FILECONV)

  add_executable(${FILECONV_EXECUTABLE}
                 FileConvDriver.C
                 FileConv.C)

  target_include_directories(${FILECONV_EXECUTABLE} PUBLIC
                             ${QUINOA_SOURCE_DIR}/IO
                             ${PROJECT_BINARY_DIR}/../Base)

  config_executable(${FILECONV_EXECUTABLE})

  target_link_libraries(${FILECONV_EXECUTABLE}
                        ExodusIIMeshIO
                        ${ROOTMESHIO}
                        Mesh
                        FileConvControl
                        Base
                        Config
                        Init
                        ${SEACASExodus_LIBRARIES}
                        ${ROOT_LIBRARIES}
                        ${NETCDF_LIBRARIES}       # only for static link
                        ${BACKWARD_LIBRARIES}
                        ${OMEGA_H_LIBRARIES})

  addCharmModule( "fileconv" "${FILECONV_EXECUTABLE}" )

  # Add custom dependencies for FileConv's main Charm++ module
  add_dependencies( "fileconvCharmModule" "charestatecollectorCharmModule" )

endif(ENABLE_FILECONV)
=======
if (ENABLE_FILECONV)
  include("FileConv.cmake")
endif()
>>>>>>> 9bad7184
<|MERGE_RESOLUTION|>--- conflicted
+++ resolved
@@ -77,222 +77,18 @@
   include("Inciter.cmake")
 endif()
 
-<<<<<<< HEAD
-  add_executable(${INCITER_EXECUTABLE}
-                 InciterDriver.C
-                 InciterPrint.C
-                 LBSwitch.C
-                 Inciter.C)
-
-  config_executable(${INCITER_EXECUTABLE})
-
-  target_link_libraries(${INCITER_EXECUTABLE}
-                        InciterControl
-                        Inciter
-                        PDE
-                        MeshRefinement
-                        LoadBalance
-                        ZoltanInterOp
-                        Base
-                        Config
-                        Init
-                        IO
-                        MeshWriter
-                        ExodusIIMeshIO
-                        ${OMEGAHMESHIO}
-                        ${ROOTMESHIO}
-                        MeshDetect
-                        Mesh
-                        Statistics
-                        ${SEACASExodus_LIBRARIES}
-                        ${ROOT_LIBRARIES}
-                        ${Zoltan2_LIBRARIES}
-                        ${RNGSSE2_LIBRARIES}
-                        ${LAPACKE_LIBRARIES}      # only if MKL not found
-                        ${MKL_INTERFACE_LIBRARY}
-                        ${MKL_SEQUENTIAL_LAYER_LIBRARY}
-                        ${MKL_CORE_LIBRARY}
-                        ${MKL_SEQUENTIAL_LAYER_LIBRARY}
-                        ${NETCDF_LIBRARIES}       # only for static link
-                        ${HDF5_HL_LIBRARIES}      # only for static link
-                        ${HDF5_C_LIBRARIES}
-                        ${AEC_LIBRARIES}          # only for static link
-                        ${BACKWARD_LIBRARIES}
-                        ${OMEGA_H_LIBRARIES})
-
-  addCharmModule( "inciter" "${INCITER_EXECUTABLE}" )
-  addCharmModule( "lbswitch" "${INCITER_EXECUTABLE}" )
-
-  # Add custom dependencies for Inciter's main Charm++ module
-  add_dependencies( "inciterCharmModule" "charestatecollectorCharmModule" )
-  add_dependencies( "inciterCharmModule" "meshwriterCharmModule" )
-
-endif(ENABLE_INCITER)
-
-### RNGTest executable #########################################################
-=======
->>>>>>> 9bad7184
 if (ENABLE_RNGTEST)
   include("RNGTest.cmake")
 endif()
 
-<<<<<<< HEAD
-  add_executable(${RNGTEST_EXECUTABLE}
-                 RNGTestDriver.C
-                 RNGPrint.C
-                 RNGTest.C)
-
-  target_include_directories(${RNGTEST_EXECUTABLE} PUBLIC
-                             ${QUINOA_SOURCE_DIR}/RNGTest
-                             ${QUINOA_SOURCE_DIR}/Main)
-
-  config_executable(${RNGTEST_EXECUTABLE})
-
-  target_link_libraries(${RNGTEST_EXECUTABLE}
-                        RNG
-                        RNGTest
-                        RNGTestControl
-                        Base
-                        Config
-                        Init
-                        ${TESTU01_LIBRARIES}
-                        ${MKL_INTERFACE_LIBRARY}
-                        ${MKL_SEQUENTIAL_LAYER_LIBRARY}
-                        ${MKL_CORE_LIBRARY}
-                        ${MKL_SEQUENTIAL_LAYER_LIBRARY}
-                        ${RNGSSE2_LIBRARIES}
-                        ${BACKWARD_LIBRARIES})
-
-  addCharmModule( "rngtest" "${RNGTEST_EXECUTABLE}" )
-
-  # Add custom dependencies for RNGTest's main Charm++ module
-  add_dependencies( "rngtestCharmModule" "charestatecollectorCharmModule" )
-
-endif(ENABLE_RNGTEST)
-
-### MeshConv executable ########################################################
-=======
->>>>>>> 9bad7184
 if (ENABLE_MESHCONV)
   include("MeshConv.cmake")
 endif()
 
-<<<<<<< HEAD
-  add_executable(${MESHCONV_EXECUTABLE}
-                 MeshConvDriver.C
-                 MeshConv.C)
-
-  config_executable(${MESHCONV_EXECUTABLE})
-
-  target_include_directories(${MESHCONV_EXECUTABLE} PUBLIC
-                             ${PROJECT_BINARY_DIR}/../Base)
-
-  target_link_libraries(${MESHCONV_EXECUTABLE}
-                        NativeMeshIO
-                        ExodusIIMeshIO
-                        HyperMeshIO
-                        MeshDetect
-                        Mesh
-                        MeshConvControl
-                        Base
-                        Config
-                        Init
-                        ${PUGIXML_LIBRARIES}
-                        ${SEACASExodus_LIBRARIES}
-                        ${NETCDF_LIBRARIES}       # only for static link
-                        ${HDF5_HL_LIBRARIES}      # only for static link
-                        ${HDF5_C_LIBRARIES}
-                        ${AEC_LIBRARIES}          # only for static link
-                        ${BACKWARD_LIBRARIES}
-                        ${OMEGA_H_LIBRARIES})
-
-  addCharmModule( "meshconv" "${MESHCONV_EXECUTABLE}" )
-
-  # Add custom dependencies for MeshConv's main Charm++ module
-  add_dependencies( "meshconvCharmModule" "charestatecollectorCharmModule" )
-
-endif(ENABLE_MESHCONV)
-
-### Walker executable ##########################################################
-=======
->>>>>>> 9bad7184
 if (ENABLE_WALKER)
   include("Walker.cmake")
 endif()
 
-<<<<<<< HEAD
-  add_executable(${WALKER_EXECUTABLE}
-                 WalkerDriver.C
-                 WalkerPrint.C
-                 Walker.C)
-
-  config_executable(${WALKER_EXECUTABLE})
-
-  target_link_libraries(${WALKER_EXECUTABLE}
-                        DiffEq
-                        RNG
-                        Walker
-                        Statistics
-                        IO
-                        WalkerControl
-                        Base
-                        Config
-                        Init
-                        ${SEACASExodus_LIBRARIES}
-                        ${LAPACKE_LIBRARIES}      # only if MKL not found
-                        ${MKL_INTERFACE_LIBRARY}
-                        ${MKL_SEQUENTIAL_LAYER_LIBRARY}
-                        ${MKL_CORE_LIBRARY}
-                        ${MKL_SEQUENTIAL_LAYER_LIBRARY}
-                        ${RNGSSE2_LIBRARIES}
-                        ${NETCDF_LIBRARIES}       # only for static link
-                        ${HDF5_HL_LIBRARIES}      # only for static link
-                        ${HDF5_C_LIBRARIES}
-                        ${AEC_LIBRARIES}          # only for static link
-                        ${BACKWARD_LIBRARIES})
-
-  addCharmModule( "walker" "${WALKER_EXECUTABLE}" )
-
-  # Add custom dependencies for Walker's main Charm++ module
-  add_dependencies( "walkerCharmModule" "charestatecollectorCharmModule" )
-
-endif(ENABLE_WALKER)
-
-### FileConv executable ########################################################
-if (ENABLE_FILECONV)
-
-  add_executable(${FILECONV_EXECUTABLE}
-                 FileConvDriver.C
-                 FileConv.C)
-
-  target_include_directories(${FILECONV_EXECUTABLE} PUBLIC
-                             ${QUINOA_SOURCE_DIR}/IO
-                             ${PROJECT_BINARY_DIR}/../Base)
-
-  config_executable(${FILECONV_EXECUTABLE})
-
-  target_link_libraries(${FILECONV_EXECUTABLE}
-                        ExodusIIMeshIO
-                        ${ROOTMESHIO}
-                        Mesh
-                        FileConvControl
-                        Base
-                        Config
-                        Init
-                        ${SEACASExodus_LIBRARIES}
-                        ${ROOT_LIBRARIES}
-                        ${NETCDF_LIBRARIES}       # only for static link
-                        ${BACKWARD_LIBRARIES}
-                        ${OMEGA_H_LIBRARIES})
-
-  addCharmModule( "fileconv" "${FILECONV_EXECUTABLE}" )
-
-  # Add custom dependencies for FileConv's main Charm++ module
-  add_dependencies( "fileconvCharmModule" "charestatecollectorCharmModule" )
-
-endif(ENABLE_FILECONV)
-=======
 if (ENABLE_FILECONV)
   include("FileConv.cmake")
-endif()
->>>>>>> 9bad7184
+endif()
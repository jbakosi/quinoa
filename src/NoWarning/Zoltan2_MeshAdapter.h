--- conflicted
+++ resolved
@@ -1,11 +1,6 @@
 // *****************************************************************************
 /*!
-<<<<<<< HEAD
   \file      src/NoWarning/Zoltan2_MeshAdapter.h
-  \author    J. Bakosi
-=======
-  \file      src/NoWarning/Zoltam2_MeshAdapter.h
->>>>>>> 109b1c9d
   \copyright 2012-2015, Jozsef Bakosi, 2016, Los Alamos National Security, LLC.
   \brief     Include Zoltan2_MeshAdapter.hpp with turning off specific compiler
              warnings

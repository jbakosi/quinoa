--- conflicted
+++ resolved
@@ -2,7 +2,7 @@
 /*!
   \file      src/Control/Inciter/InputDeck/InputDeck.h
   \author    J. Bakosi
-  \date      Mon 11 Jul 2016 10:18:36 AM MDT
+  \date      Sat 16 Jul 2016 09:56:01 PM MDT
   \copyright 2012-2015, Jozsef Bakosi, 2016, Los Alamos National Security, LLC.
   \brief     Inciter's input deck definition
   \details   This file defines the heterogeneous stack that is used for storing
@@ -73,14 +73,11 @@
                                        kw::pde_diffusivity,
                                        kw::pde_lambda,
                                        kw::pde_u0,
-<<<<<<< HEAD
                                        kw::poisson,
                                        kw::dir_neu,
                                        kw::bc_dirichlet,
                                        kw::sideset,
-=======
                                        kw::compns,
->>>>>>> 94971425
                                        kw::depvar >;
                                      
     //! \brief Constructor: set defaults

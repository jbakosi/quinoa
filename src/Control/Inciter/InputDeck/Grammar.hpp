// *****************************************************************************
/*!
  \file      src/Control/Inciter/InputDeck/Grammar.hpp
  \copyright 2012-2015 J. Bakosi,
             2016-2018 Los Alamos National Security, LLC.,
             2019-2020 Triad National Security, LLC.
             All rights reserved. See the LICENSE file for details.
  \brief     Inciter's input deck grammar definition
  \details   Inciter's input deck grammar definition. We use the Parsing
  Expression Grammar Template Library (PEGTL) to create the grammar and the
  associated parser. Word of advice: read from the bottom up.
*/
// *****************************************************************************
#ifndef InciterInputDeckGrammar_h
#define InciterInputDeckGrammar_h

#include <limits>
#include <cmath>

#include "CommonGrammar.hpp"
#include "Keywords.hpp"
#include "ContainerUtil.hpp"
#include "Inciter/InputDeck/InputDeck.hpp"
#include "Inciter/InputDeck/InputDeck.hpp"

namespace inciter {

extern ctr::InputDeck g_inputdeck_defaults;

//! Inciter input deck facilitating user input for computing shock hydrodynamics
namespace deck {

  //! \brief Specialization of tk::grm::use for Inciter's input deck parser
  template< typename keyword >
  using use = tk::grm::use< keyword, ctr::InputDeck::keywords >;

  // Inciter's InputDeck state

  //! \brief Number of registered equations
  //! \details Counts the number of parsed equation blocks during parsing.
  static tk::TaggedTuple< brigand::list<
             tag::transport,   std::size_t
           , tag::compflow,    std::size_t
           , tag::multimat,    std::size_t
         > > neq;

} // ::deck
} // ::inciter

namespace tk {
namespace grm {

  using namespace tao;

  // Note that PEGTL action specializations must be in the same namespace as the
  // template being specialized. See http://stackoverflow.com/a/3052604.

  // Inciter's InputDeck actions

  //! Rule used to trigger action
  template< class eq > struct register_inciter_eq : pegtl::success {};
  //! \brief Register differential equation after parsing its block
  //! \details This is used by the error checking functors (check_*) during
  //!    parsing to identify the recently-parsed block.
  template< class eq >
  struct action< register_inciter_eq< eq > > {
    template< typename Input, typename Stack >
    static void apply( const Input&, Stack& ) {
      using inciter::deck::neq;
      ++neq.get< eq >();
    }
  };

  //! Rule used to trigger action
  template< class eq > struct check_transport : pegtl::success {};
  //! \brief Set defaults and do error checking on the transport equation block
  //! \details This is error checking that only the transport equation block
  //!   must satisfy. Besides error checking we also set defaults here as
  //!   this block is called when parsing of a transport...end block has
  //!   just finished.
  template< class eq >
  struct action< check_transport< eq > > {
    template< typename Input, typename Stack >
    static void apply( const Input& in, Stack& stack ) {
      using inciter::deck::neq;
      using tag::param;

      // Error out if no dependent variable has been selected
      auto& depvar = stack.template get< param, eq, tag::depvar >();
      if (depvar.empty() || depvar.size() != neq.get< eq >())
        Message< Stack, ERROR, MsgKey::NODEPVAR >( stack, in );

      // If no number of components has been selected, default to 1
      auto& ncomp = stack.template get< tag::component, eq >();
      if (ncomp.empty() || ncomp.size() != neq.get< eq >())
        ncomp.push_back( 1 );

      // If physics type is not given, default to 'advection'
      auto& physics = stack.template get< param, eq, tag::physics >();
      if (physics.empty() || physics.size() != neq.get< eq >())
        physics.push_back( inciter::ctr::PhysicsType::ADVECTION );

      // If physics type is advection-diffusion, check for correct number of
      // advection velocity, shear, and diffusion coefficients
      if (physics.back() == inciter::ctr::PhysicsType::ADVDIFF) {
        auto& u0 = stack.template get< param, eq, tag::u0 >();
        if (u0.back().size() != ncomp.back())  // must define 1 component
          Message< Stack, ERROR, MsgKey::WRONGSIZE >( stack, in );
        auto& diff = stack.template get< param, eq, tag::diffusivity >();
        if (diff.back().size() != 3*ncomp.back())  // must define 3 components
          Message< Stack, ERROR, MsgKey::WRONGSIZE >( stack, in );
        auto& lambda = stack.template get< param, eq, tag::lambda >();
        if (lambda.back().size() != 2*ncomp.back()) // must define 2 shear comps
          Message< Stack, ERROR, MsgKey::WRONGSIZE >( stack, in );
      }
      // If problem type is not given, error out
      auto& problem = stack.template get< param, eq, tag::problem >();
      if (problem.empty() || problem.size() != neq.get< eq >())
        Message< Stack, ERROR, MsgKey::NOPROBLEM >( stack, in );
      // Error check Dirichlet boundary condition block for all transport eq
      // configurations
      const auto& bc = stack.template get< param, eq, tag::bc, tag::bcdir >();
      for (const auto& s : bc)
        if (s.empty()) Message< Stack, ERROR, MsgKey::BC_EMPTY >( stack, in );
    }
  };

  //! Rule used to trigger action
  template< class eq > struct check_compflow : pegtl::success {};
  //! \brief Set defaults and do error checking on the compressible flow
  //!   equation block
  //! \details This is error checking that only the compressible flow equation
  //!   block must satisfy. Besides error checking we also set defaults here as
  //!   this block is called when parsing of a compflow...end block has
  //!   just finished.
  template< class eq >
  struct action< check_compflow< eq > > {
    template< typename Input, typename Stack >
    static void apply( const Input& in, Stack& stack ) {
      using inciter::deck::neq;
      using tag::param;

      // Error out if no dependent variable has been selected
      auto& depvar = stack.template get< param, eq, tag::depvar >();
      if (depvar.empty() || depvar.size() != neq.get< eq >())
        Message< Stack, ERROR, MsgKey::NODEPVAR >( stack, in );

      // If physics type is not given, default to 'euler'
      auto& physics = stack.template get< param, eq, tag::physics >();
      if (physics.empty() || physics.size() != neq.get< eq >()) {
        physics.push_back( inciter::ctr::PhysicsType::EULER );
      }

      // Set number of components to 5 (mass, 3 x mom, energy)
      stack.template get< tag::component, eq >().push_back( 5 );

      // Set default to sysfct (on/off) if not specified
      auto& sysfct = stack.template get< param, eq, tag::sysfct >();
      if (sysfct.empty() || sysfct.size() != neq.get< eq >())
        sysfct.push_back( 1 );

      // Set default flux to HLLC if not specified
      auto& flux = stack.template get< tag::param, eq, tag::flux >();
      if (flux.empty() || flux.size() != neq.get< eq >())
        flux.push_back( inciter::ctr::FluxType::HLLC );

      // Verify that sysfctvar variables are within bounds (if specified) and
      // defaults if not
      auto& sysfctvar = stack.template get< param, eq, tag::sysfctvar >();
      // If sysfctvar is not specified, use all variables for system FCT
      if (sysfctvar.empty() || sysfctvar.back().empty()) {
        sysfctvar.push_back( {0,1,2,3,4} );
      } else {  // if specified, do error checking on variables
        auto& vars = sysfctvar.back();
        if (vars.size() > 5) {
          Message< Stack, ERROR, MsgKey::SYSFCTVAR >( stack, in );
        }
        for (const auto& i : vars) {
          if (i > 4) Message< Stack, ERROR, MsgKey::SYSFCTVAR >( stack, in );
        }
      }

      // Verify correct number of multi-material properties configured
      const auto& gamma = stack.template get< param, eq, tag::gamma >();
      if (gamma.empty() || gamma.back().size() != 1)
        Message< Stack, ERROR, MsgKey::EOSGAMMA >( stack, in );

      // If specific heat is not given, set defaults
      using cv_t = kw::mat_cv::info::expect::type;
      auto& cv = stack.template get< param, eq, tag::cv >();
      // As a default, the specific heat of air (717.5 J/Kg-K) is used
      if (cv.empty() || cv.size() != neq.get< eq >())
        cv.push_back( std::vector< cv_t >( 1, 717.5 ) );
      // If specific heat vector is wrong size, error out
      if (cv.back().size() != 1)
        Message< Stack, ERROR, MsgKey::EOSCV >( stack, in );

      // If stiffness coefficient is not given, set defaults
      using pstiff_t = kw::mat_pstiff::info::expect::type;
      auto& pstiff = stack.template get< param, eq, tag::pstiff >();
      if (pstiff.empty() || pstiff.size() != neq.get< eq >())
        pstiff.push_back( std::vector< pstiff_t >( 1, 0.0 ) );
      // If stiffness coefficient vector is wrong size, error out
      if (pstiff.back().size() != 1)
        Message< Stack, ERROR, MsgKey::EOSPSTIFF >( stack, in );

      // If problem type is not given, default to 'user_defined'
      auto& problem = stack.template get< param, eq, tag::problem >();
      if (problem.empty() || problem.size() != neq.get< eq >())
        problem.push_back( inciter::ctr::ProblemType::USER_DEFINED );
      else if (problem.back() == inciter::ctr::ProblemType::VORTICAL_FLOW) {
        const auto& alpha = stack.template get< param, eq, tag::alpha >();
        const auto& beta = stack.template get< param, eq, tag::beta >();
        const auto& p0 = stack.template get< param, eq, tag::p0 >();
        if ( alpha.size() != problem.size() ||
             beta.size() != problem.size() ||
             p0.size() != problem.size() )
          Message< Stack, ERROR, MsgKey::VORTICAL_UNFINISHED >( stack, in );
      }
      else if (problem.back() == inciter::ctr::ProblemType::NL_ENERGY_GROWTH) {
        const auto& alpha = stack.template get< param, eq, tag::alpha >();
        const auto& betax = stack.template get< param, eq, tag::betax >();
        const auto& betay = stack.template get< param, eq, tag::betay >();
        const auto& betaz = stack.template get< param, eq, tag::betaz >();
        const auto& kappa = stack.template get< param, eq, tag::kappa >();
        const auto& r0 = stack.template get< param, eq, tag::r0 >();
        const auto& ce = stack.template get< param, eq, tag::ce >();
        if ( alpha.size() != problem.size() ||
             betax.size() != problem.size() ||
             betay.size() != problem.size() ||
             betaz.size() != problem.size() ||
             kappa.size() != problem.size() ||
             r0.size() != problem.size() ||
             ce.size() != problem.size() )
          Message< Stack, ERROR, MsgKey::ENERGY_UNFINISHED >( stack, in);
      }
      else if (problem.back() == inciter::ctr::ProblemType::RAYLEIGH_TAYLOR) {
        const auto& alpha = stack.template get< param, eq, tag::alpha >();
        const auto& betax = stack.template get< param, eq, tag::betax >();
        const auto& betay = stack.template get< param, eq, tag::betay >();
        const auto& betaz = stack.template get< param, eq, tag::betaz >();
        const auto& kappa = stack.template get< param, eq, tag::kappa >();
        const auto& p0 = stack.template get< param, eq, tag::p0 >();
        const auto& r0 = stack.template get< param, eq, tag::r0 >();
        if ( alpha.size() != problem.size() ||
             betax.size() != problem.size() ||
             betay.size() != problem.size() ||
             betaz.size() != problem.size() ||
             kappa.size() != problem.size() ||
             p0.size() != problem.size() ||
             r0.size() != problem.size() )
          Message< Stack, ERROR, MsgKey::RT_UNFINISHED >( stack, in);
      }

      // Error check Dirichlet boundary condition block for all compflow
      // configurations
<<<<<<< HEAD
      for (const auto& s : stack.template get< tag::param, eq, tag::bcdir >())
        if (s.empty())
          Message< Stack, ERROR, MsgKey::BC_EMPTY >( stack, in );
=======
      const auto& bc = stack.template get< param, eq, tag::bc, tag::bcdir >();
      for (const auto& s : bc)
        if (s.empty()) Message< Stack, ERROR, MsgKey::BC_EMPTY >( stack, in );

      // Put in default farfield pressure if not specified by user
      // if outlet BC is configured for this compflow system
      auto& bcsubsonicoutlet =
          stack.template get< param, eq, tag::bc, tag::bcsubsonicoutlet >();
      if (!bcsubsonicoutlet.empty() ||
          bcsubsonicoutlet.size() != neq.get< eq >())
      {
        auto& fp =
          stack.template get< param, eq, tag::farfield_pressure >();
        if (fp.size() != bcsubsonicoutlet.size()) fp.push_back( 1.0 );
      }
>>>>>>> dde4bffb
    }
  };

  //! Rule used to trigger action
  template< class eq > struct check_multimat : pegtl::success {};
  //! \brief Set defaults and do error checking on the multimaterial
  //!    compressible flow equation block
  //! \details This is error checking that only the multimaterial compressible
  //!   flow equation block must satisfy. Besides error checking we also set
  //!   defaults here as this block is called when parsing of a
  //!   multimat...end block has just finished.
  template< class eq >
  struct action< check_multimat< eq > > {
    template< typename Input, typename Stack >
    static void apply( const Input& in, Stack& stack ) {
      using inciter::deck::neq;
      using tag::param;

      // Error out if no dependent variable has been selected
      auto& depvar = stack.template get< param, eq, tag::depvar >();
      if (depvar.empty() || depvar.size() != neq.get< eq >())
        Message< Stack, ERROR, MsgKey::NODEPVAR >( stack, in );

      // If physics type is not given, default to 'veleq'
      auto& physics = stack.template get< param, eq, tag::physics >();
      if (physics.empty() || physics.size() != neq.get< eq >())
        physics.push_back( inciter::ctr::PhysicsType::VELEQ );

      // Set default flux to AUSM if not specified
      auto& flux = stack.template get< tag::param, eq, tag::flux >();
      if (flux.empty() || flux.size() != neq.get< eq >())
        flux.push_back( inciter::ctr::FluxType::AUSM );

      // Set number of scalar components based on number of materials
      auto& nmat = stack.template get< param, eq, tag::nmat >();
      auto& ncomp = stack.template get< tag::component, eq >();
      if (physics.back() == inciter::ctr::PhysicsType::VELEQ) {
        // physics = veleq: m-material compressible flow
        // scalar components: volfrac:m + mass:m + momentum:3 + energy:m
        // if nmat is unspecified, configure it be 2
        if (nmat.empty() || nmat.size() != neq.get< eq >()) {
          Message< Stack, WARNING, MsgKey::NONMAT >( stack, in );
          nmat.push_back( 2 );
        }
        // set ncomp based on nmat
        auto m = nmat.back();
        ncomp.push_back( m + m + 3 + m );
      }

      // Verify correct number of multi-material properties configured
      auto& gamma = stack.template get< param, eq, tag::gamma >();
      if (gamma.empty() || gamma.back().size() != nmat.back())
        Message< Stack, ERROR, MsgKey::EOSGAMMA >( stack, in );

      // If pressure relaxation is not specified, default to 'false'
      auto& prelax = stack.template get< param, eq, tag::prelax >();
      if (prelax.empty() || prelax.size() != neq.get< eq >())
        prelax.push_back( 0 );

      // If pressure relaxation time-scale is not specified, default to 1.0
      auto& prelax_ts = stack.template get< param, eq,
                                            tag::prelax_timescale >();
      if (prelax_ts.empty() || prelax_ts.size() != neq.get< eq >())
        prelax_ts.push_back( 1.0 );

      // If specific heats are not given, set defaults
      using cv_t = kw::mat_cv::info::expect::type;
      auto& cv = stack.template get< param, eq, tag::cv >();
      // As a default, the specific heat of air (717.5 J/Kg-K) is used
      if (cv.empty())
        cv.push_back( std::vector< cv_t >( nmat.back(), 717.5 ) );
      // If specific heat vector is wrong size, error out
      if (cv.back().size() != nmat.back())
        Message< Stack, ERROR, MsgKey::EOSCV >( stack, in );

      // If stiffness coefficients are not given, set defaults
      using pstiff_t = kw::mat_pstiff::info::expect::type;
      auto& pstiff = stack.template get< param, eq, tag::pstiff >();
      if (pstiff.empty())
        pstiff.push_back( std::vector< pstiff_t >( nmat.back(), 0.0 ) );
      // If stiffness coefficient vector is wrong size, error out
      if (pstiff.back().size() != nmat.back())
        Message< Stack, ERROR, MsgKey::EOSPSTIFF >( stack, in );

      // If problem type is not given, default to 'user_defined'
      auto& problem = stack.template get< param, eq, tag::problem >();
      if (problem.empty() || problem.size() != neq.get< eq >())
        problem.push_back( inciter::ctr::ProblemType::USER_DEFINED );
      else if (problem.back() == inciter::ctr::ProblemType::VORTICAL_FLOW) {
        const auto& alpha = stack.template get< param, eq, tag::alpha >();
        const auto& beta = stack.template get< param, eq, tag::beta >();
        const auto& p0 = stack.template get< param, eq, tag::p0 >();
        if ( alpha.size() != problem.size() ||
             beta.size() != problem.size() ||
             p0.size() != problem.size() )
          Message< Stack, ERROR, MsgKey::VORTICAL_UNFINISHED >( stack, in );
      }

      // Error check Dirichlet boundary condition block for all multimat
      // configurations
      const auto& bc = stack.template get< param, eq, tag::bc, tag::bcdir >();
      for (const auto& s : bc)
        if (s.empty()) Message< Stack, ERROR, MsgKey::BC_EMPTY >( stack, in );
    }
  };

  //! Rule used to trigger action
  template< class Option, typename...tags >
  struct store_inciter_option : pegtl::success {};
  //! \brief Put option in state at position given by tags
  //! \details This is simply a wrapper around tk::grm::store_option passing the
  //!    stack defaults for inciter.
  template< class Option, typename... tags >
  struct action< store_inciter_option< Option, tags... > > {
    template< typename Input, typename Stack >
    static void apply( const Input& in, Stack& stack ) {
      store_option< Stack, inciter::deck::use, Option, inciter::ctr::InputDeck,
                    Input, tags... >
                  ( stack, in, inciter::g_inputdeck_defaults );
    }
  };

  //! Rule used to trigger action
  struct check_inciter : pegtl::success {};
  //! \brief Do error checking on the inciter block
  template<> struct action< check_inciter > {
    template< typename Input, typename Stack >
    static void apply( const Input& in, Stack& stack ) {
      using inciter::deck::neq;
      using inciter::g_inputdeck_defaults;
      // Error out if no dt policy has been selected
      const auto& dt = stack.template get< tag::discr, tag::dt >();
      const auto& cfl = stack.template get< tag::discr, tag::cfl >();
      if ( std::abs(dt - g_inputdeck_defaults.get< tag::discr, tag::dt >()) <
            std::numeric_limits< tk::real >::epsilon() &&
          std::abs(cfl - g_inputdeck_defaults.get< tag::discr, tag::cfl >()) <
            std::numeric_limits< tk::real >::epsilon() )
        Message< Stack, ERROR, MsgKey::NODT >( stack, in );
      // If both dt and cfl are given, warn that dt wins over cfl
      if ( std::abs(dt - g_inputdeck_defaults.get< tag::discr, tag::dt >()) >
            std::numeric_limits< tk::real >::epsilon() &&
          std::abs(cfl - g_inputdeck_defaults.get< tag::discr, tag::cfl >()) >
            std::numeric_limits< tk::real >::epsilon() )
        Message< Stack, WARNING, MsgKey::MULDT >( stack, in );

      // "ndof" are the degrees of freedom that are evolved in the numerical
      // method. For finite volume (or DGP0), these are the cell-averages. This
      // implies that ndof=1 for DGP0. Similarly, ndof=4 and 10 for DGP1 and
      // DGP2 respectively, since they evolve higher (>1) order solution
      // information (e.g. gradients) as well.
      // "rdof" include degrees of freedom that are both, evolved and
      // reconstructed. For rDGPnPm methods (e.g. P0P1 and P1P2), "n" denotes
      // the evolved solution-order and "m" denotes the reconstructed
      // solution-order; i.e. P0P1 has ndof=1 and rdof=4, whereas P1P2 has
      // ndof=4 and rdof=10. For a pure DG method without reconstruction (DGP0,
      // DGP1, DGP2), rdof=ndof.
      // For more information about rDGPnPm methods, ref. Luo, H. et al. (2013).
      // A reconstructed discontinuous Galerkin method based on a hierarchical
      // WENO reconstruction for compressible flows on tetrahedral grids.
      // Journal of Computational Physics, 236, 477-492.

      // if P0P1 is configured, set ndofs to be 1 and rdofs to be 4
      if (stack.template get< tag::discr, tag::scheme >() ==
           inciter::ctr::SchemeType::P0P1)
      {
        stack.template get< tag::discr, tag::ndof >() = 1;
        stack.template get< tag::discr, tag::rdof >() = 4;
      }
      // if DGP1 is configured, set ndofs and rdofs to be 4
      if (stack.template get< tag::discr, tag::scheme >() ==
           inciter::ctr::SchemeType::DGP1)
      {
        stack.template get< tag::discr, tag::ndof >() = 4;
        stack.template get< tag::discr, tag::rdof >() = 4;
      }
      // if DGP2 is configured, set ndofs and rdofs to be 10
      if (stack.template get< tag::discr, tag::scheme >() ==
           inciter::ctr::SchemeType::DGP2)
      {
        stack.template get< tag::discr, tag::ndof >() = 10;
        stack.template get< tag::discr, tag::rdof >() = 10;
      }
      // if pDG is configured, set ndofs and rdofs to be 10 and the adaptive
      // indicator pref set to be true
      if (stack.template get< tag::discr, tag::scheme >() ==
           inciter::ctr::SchemeType::PDG)
      {
        stack.template get< tag::discr, tag::ndof >() = 10;
        stack.template get< tag::discr, tag::rdof >() = 10;
        stack.template get< tag::pref, tag::pref >() = true;
      }
    }
  };

  //! Rule used to trigger action
  struct enable_amr : pegtl::success {};
  //! Enable adaptive mesh refinement (AMR)
  template<>
  struct action< enable_amr > {
    template< typename Input, typename Stack >
    static void apply( const Input&, Stack& stack ) {
      stack.template get< tag::amr, tag::amr >() = true;
    }
  };

  //! Rule used to trigger action
  struct compute_refvar_idx : pegtl::success {};
  //! Compute indices of refinement variables
  //! \details This functor computes the indices in the unknown vector for all
  //!   refinement variables in the system of systems of dependent variables
  //!   after the refvar...end block has been parsed in the amr...end block.
  //!   After basic error checking, the vector at stack.get<tag::amr,tag::id>()
  //!   is filled.
  template<>
  struct action< compute_refvar_idx > {
    template< typename Input, typename Stack >
    static void apply( const Input& in, Stack& stack ) {
      // reference variables just parsed by refvar...end block
      const auto& refvar = stack.template get< tag::amr, tag::refvar >();
      // get ncomponents object from this input deck
      const auto& ncomps = stack.template get< tag::component >();
      // compute offset map associating offsets to dependent variables
      auto offsetmap = ncomps.offsetmap( stack );
      // compute number of components associated to dependent variabels
      auto ncompmap = ncomps.ncompmap( stack );
      // reference variable index vector to fill
      auto& refidx = stack.template get< tag::amr, tag::id >();
      // Compute indices for all refvars
      for (const auto& v : refvar) {    // for all reference variables parsed
        // depvar is the first char of a refvar
        auto depvar = v[0];
        // the field ID is optional and is the rest of the depvar string
        std::size_t f = (v.size()>1 ? std::stoul(v.substr(1)) : 1) - 1;
        // field ID must be less than or equal to the number of scalar
        // components configured for the eq system for this dependent variable
        if (f >= tk::cref_find( ncompmap, depvar ))
          Message< Stack, ERROR, MsgKey::NOSUCHCOMPONENT >( stack, in );
        // get offset for depvar
        auto eqsys_offset = tk::cref_find( offsetmap, depvar );
        // the index is the eq offset + field ID
        auto idx = eqsys_offset + f;
        // save refvar index in system of all systems
        refidx.push_back( idx );
      }
    }
  };

  //! Rule used to trigger action
  struct check_amr_errors : pegtl::success {};
  //! Do error checking for the amr...end block
  //! \details This is error checking that only the amr...end block
  //!   must satisfy. Besides error checking this can also set defaults
  //!   as this block is called when parsing of a amr...end block has
  //!   just finished.
  template<>
  struct action< check_amr_errors > {
    template< typename Input, typename Stack >
    static void apply( const Input& in, Stack& stack ) {
      // Error out if refvar size does not equal refidx size (programmer error)
      Assert( (stack.template get< tag::amr, tag::refvar >().size() ==
               stack.template get< tag::amr, tag::id >().size()),
              "The size of refvar and refidx vectors must equal" );
      const auto& initref = stack.template get< tag::amr, tag::init >();
      const auto& refvar = stack.template get< tag::amr, tag::refvar >();
      const auto& edgelist = stack.template get< tag::amr, tag::edge >();
      // Error out if initref edge list is not divisible by 2 (user error)
      if (edgelist.size() % 2 == 1)
        Message< Stack, ERROR, MsgKey::T0REFODD >( stack, in );
      // Warn if initial AMR will be a no-op
      if ( stack.template get< tag::amr, tag::t0ref >() && initref.empty() )
        Message< Stack, WARNING, MsgKey::T0REFNOOP >( stack, in );
      // Error out if timestepping AMR will be a no-op (user error)
      if ( stack.template get< tag::amr, tag::dtref >() && refvar.empty() )
        Message< Stack, ERROR, MsgKey::DTREFNOOP >( stack, in );
      // Error out if mesh refinement frequency is zero (programmer error)
      Assert( (stack.template get< tag::amr, tag::dtfreq >() > 0),
              "Mesh refinement frequency must be positive" );
    }
  };

  //! Rule used to trigger action
  struct check_pref_errors : pegtl::success {};
  //! Do error checking for the pref...end block
  template<>
  struct action< check_pref_errors > {
    template< typename Input, typename Stack >
    static void apply( const Input& in, Stack& stack ) {
      auto& tolref = stack.template get< tag::pref, tag::tolref >();
      if (tolref < 0.0 || tolref > 1.0)
        Message< Stack, ERROR, MsgKey::PREFTOL >( stack, in );
    }
  };

} // ::grm
} // ::tk

namespace inciter {

//! Inciter input deck facilitating user input for computing shock hydrodynamics
namespace deck {

  using namespace tao;

  // Inciter's InputDeck grammar

  //! scan and store_back equation keyword and option
  template< typename keyword, class eq >
  struct scan_eq :
         tk::grm::scan< typename keyword::pegtl_string,
                        tk::grm::store_back_option< use,
                                                    ctr::PDE,
                                                    tag::selected,
                                                    tag::pde > > {};

  //! Error checks after an equation...end block has been parsed
  template< class eq, template< class > class eqchecker >
  struct check_errors :
         pegtl::seq<
           // register differential equation block
           tk::grm::register_inciter_eq< eq >,
           // do error checking on this block
           eqchecker< eq > > {};

  //! Match discretization option
  template< template< class > class use, class keyword, class Option,
            class Tag >
  struct discroption :
         tk::grm::process< use< keyword >,
                           tk::grm::store_inciter_option<
                             Option, tag::discr, Tag >,
                           pegtl::alpha > {};

  //! Discretization parameters
  struct discretization :
         pegtl::sor<
           tk::grm::discrparam< use, kw::nstep, tag::nstep >,
           tk::grm::discrparam< use, kw::term, tag::term >,
           tk::grm::discrparam< use, kw::t0, tag::t0 >,
           tk::grm::discrparam< use, kw::dt, tag::dt >,
           tk::grm::discrparam< use, kw::cfl, tag::cfl >,
           tk::grm::process< use< kw::fcteps >,
                             tk::grm::Store< tag::discr, tag::fcteps > >,
           tk::grm::process< use< kw::fctclip >,
                             tk::grm::Store< tag::discr, tag::fctclip >,
                             pegtl::alpha >,
           tk::grm::process< use< kw::fct >,
                             tk::grm::Store< tag::discr, tag::fct >,
                             pegtl::alpha >,
           tk::grm::process< use< kw::ctau >,
                             tk::grm::Store< tag::discr, tag::ctau > >,
           tk::grm::process< use< kw::reorder >,
                             tk::grm::Store< tag::discr, tag::reorder >,
                             pegtl::alpha >,
           tk::grm::interval< use< kw::ttyi >, tag::tty >,
           discroption< use, kw::scheme, inciter::ctr::Scheme, tag::scheme >,
           discroption< use, kw::limiter, inciter::ctr::Limiter, tag::limiter >,
           tk::grm::discrparam< use, kw::cweight, tag::cweight >
         > {};

  //! PDE parameter vector
  template< class keyword, class eq, class param >
  struct pde_parameter_vector :
         tk::grm::parameter_vector< use,
                                    use< keyword >,
                                    tk::grm::Store_back_back,
                                    tk::grm::start_vector,
                                    tk::grm::check_vector,
                                    eq,
                                    param > {};

  //! put in PDE parameter for equation matching keyword
  template< typename eq, typename keyword, typename param,
            class kw_type = tk::grm::number >
  struct parameter :
         tk::grm::process< use< keyword >,
                           tk::grm::Store_back< tag::param, eq, param >,
                           kw_type > {};

  //! put in PDE bool parameter for equation matching keyword into vector< int >
  template< typename eq, typename keyword, typename p >
  struct parameter_bool :
         tk::grm::process< use< keyword >,
                           tk::grm::Store_back_bool< tag::param, eq, p >,
                           pegtl::alpha > {};

  //! Boundary conditions block
  template< class keyword, class eq, class param >
  struct bc :
         pegtl::if_must<
           tk::grm::readkw< typename use< keyword >::pegtl_string >,
           tk::grm::block<
             use< kw::end >,
             tk::grm::parameter_vector< use,
                                        use< kw::sideset >,
                                        tk::grm::Store_back_back,
                                        tk::grm::start_vector,
                                        tk::grm::check_vector,
                                        eq,
                                        tag::bc,
                                        param > > > {};

  //! Characteristic boundary conditions block
  template< class keyword, class eq, class param >
  struct characteristic_bc :
         pegtl::if_must<
           tk::grm::readkw< typename use< keyword >::pegtl_string >,
           tk::grm::block<
             use< kw::end >,
             parameter< eq, kw::farfield_pressure, tag::farfield_pressure >,
             parameter< eq, kw::farfield_density, tag::farfield_density >,
             pde_parameter_vector< kw::farfield_velocity, eq, tag::farfield_velocity >,
             tk::grm::parameter_vector< use,
                                        use< kw::sideset >,
                                        tk::grm::Store_back_back,
                                        tk::grm::start_vector,
                                        tk::grm::check_vector,
                                        eq,
                                        tag::bc,
                                        param > > > {};

  //! edgelist ... end block
  struct edgelist :
         tk::grm::vector< use< kw::amr_edgelist >,
                          tk::grm::Store_back< tag::amr, tag::edge >,
                          use< kw::end >,
                          tk::grm::check_vector< tag::amr, tag::edge > > {};

  //! xminus configuring coordinate-based edge tagging for mesh refinement
  template< typename keyword, typename Tag >
  struct half_world :
         tk::grm::control< use< keyword >, pegtl::digit, tag::amr, Tag > {};

  //! coordref ... end block
  struct coordref :
           pegtl::if_must<
             tk::grm::readkw< use< kw::amr_coordref >::pegtl_string >,
             tk::grm::block< use< kw::end >,
                         half_world< kw::amr_xminus, tag::xminus >,
                         half_world< kw::amr_xplus, tag::xplus >,
                         half_world< kw::amr_yminus, tag::yminus >,
                         half_world< kw::amr_yplus, tag::yplus >,
                         half_world< kw::amr_zminus, tag::zminus >,
                         half_world< kw::amr_zplus, tag::zplus > > > {};

  //! initial conditions block for compressible flow
  template< class eq, class param >
  struct ic_compflow :
           pegtl::if_must<
             tk::grm::readkw< use< kw::ic >::pegtl_string >,
             tk::grm::block<
               use< kw::end >,
               parameter< eq, kw::pressureic, tag::pressureic >,
               parameter< eq, kw::densityic, tag::densityic >,
               pde_parameter_vector< kw::velocityic, eq, tag::velocityic >
             > > {};

  //! put in material property for equation matching keyword
  template< typename eq, typename keyword, typename property >
  struct material_property :
         pde_parameter_vector< keyword, eq, property > {};

  //! Material properties block for compressible flow
  template< class eq >
  struct material_properties :
           pegtl::if_must<
             tk::grm::readkw< use< kw::material >::pegtl_string >,
             tk::grm::block<
               use< kw::end >,
               material_property< eq, kw::mat_gamma, tag::gamma >,
               material_property< eq, kw::mat_pstiff, tag::pstiff >,
               material_property< eq, kw::mat_mu, tag::mu >,
               material_property< eq, kw::mat_cv, tag::cv >,
               material_property< eq, kw::mat_k, tag::k > > > {};

  //! transport equation for scalars
  struct transport :
         pegtl::if_must<
           scan_eq< use< kw::transport >, tag::transport >,
           tk::grm::block< use< kw::end >,
                           tk::grm::policy< use,
                                            use< kw::physics >,
                                            ctr::Physics,
                                            tag::transport,
                                            tag::physics >,
                           tk::grm::policy< use,
                                            use< kw::problem >,
                                            ctr::Problem,
                                            tag::transport,
                                            tag::problem >,
                           tk::grm::depvar< use,
                                            tag::transport,
                                            tag::depvar >,
                           tk::grm::component< use< kw::ncomp >,
                                               tag::transport >,
                           pde_parameter_vector< kw::pde_diffusivity,
                                                 tag::transport,
                                                 tag::diffusivity >,
                           pde_parameter_vector< kw::pde_lambda,
                                                 tag::transport,
                                                 tag::lambda >,
                           pde_parameter_vector< kw::pde_u0,
                                                 tag::transport,
                                                 tag::u0 >,
                           bc< kw::bc_dirichlet, tag::transport, tag::bcdir >,
                           bc< kw::bc_sym, tag::transport, tag::bcsym >,
                           bc< kw::bc_inlet, tag::transport, tag::bcinlet >,
                           bc< kw::bc_outlet, tag::transport, tag::bcoutlet >,
                           bc< kw::bc_extrapolate, tag::transport,
                               tag::bcextrapolate > >,
           check_errors< tag::transport, tk::grm::check_transport > > {};

  //! compressible flow
  struct compflow :
         pegtl::if_must<
           scan_eq< use< kw::compflow >, tag::compflow >,
           tk::grm::block< use< kw::end >,
                           tk::grm::policy< use,
                                            use< kw::physics >,
                                            ctr::Physics,
                                            tag::compflow,
                                            tag::physics >,
                           tk::grm::policy< use,
                                            use< kw::problem >,
                                            ctr::Problem,
                                            tag::compflow,
                                            tag::problem >,
                           tk::grm::depvar< use,
                                            tag::compflow,
                                            tag::depvar >,
<<<<<<< HEAD
                           ic_compflow< tag::compflow, tag::ic >,
=======
                           tk::grm::process<
                             use< kw::flux >,
                               tk::grm::store_back_option< use,
                                                           ctr::Flux,
                                                           tag::param,
                                                           tag::compflow,
                                                           tag::flux >,
                             pegtl::alpha >,
                           //ic_compflow< tag::compflow, tag::ic > >,
>>>>>>> dde4bffb
                           material_properties< tag::compflow >,
                           pde_parameter_vector< kw::sysfctvar,
                                                 tag::compflow,
                                                 tag::sysfctvar >,
                           parameter_bool< tag::compflow,
                                           kw::sysfct,
                                           tag::sysfct >,
                           parameter< tag::compflow, kw::npar,
                                      tag::npar, pegtl::digit >,
                           parameter< tag::compflow, kw::pde_alpha,
                                      tag::alpha >,
                           parameter< tag::compflow, kw::pde_p0,
                                      tag::p0 >,
                           parameter< tag::compflow, kw::pde_betax,
                                      tag::betax >,
                           parameter< tag::compflow, kw::pde_betay,
                                      tag::betay >,
                           parameter< tag::compflow, kw::pde_betaz,
                                      tag::betaz >,
                           parameter< tag::compflow, kw::pde_beta,
                                      tag::beta >,
                           parameter< tag::compflow, kw::pde_r0,
                                      tag::r0 >,
                           parameter< tag::compflow, kw::pde_ce,
                                      tag::ce >,
                           parameter< tag::compflow, kw::pde_kappa,
                                      tag::kappa >,
                           bc< kw::bc_dirichlet, tag::compflow, tag::bcdir >,
                           bc< kw::bc_sym, tag::compflow, tag::bcsym >,
                           bc< kw::bc_inlet, tag::compflow, tag::bcinlet >,
                           characteristic_bc< kw::bc_outlet, 
                                              tag::compflow,
                                              tag::bccharacteristic >,
                           bc< kw::bc_extrapolate, tag::compflow,
                               tag::bcextrapolate > >,
           check_errors< tag::compflow, tk::grm::check_compflow > > {};

  //! compressible multi-material flow
  struct multimat :
         pegtl::if_must<
           scan_eq< use< kw::multimat >, tag::multimat >,
           tk::grm::block< use< kw::end >,
                           tk::grm::policy< use,
                                            use< kw::physics >,
                                            ctr::Physics,
                                            tag::multimat,
                                            tag::physics >,
                           tk::grm::policy< use,
                                            use< kw::problem >,
                                            ctr::Problem,
                                            tag::multimat,
                                            tag::problem >,
                           tk::grm::depvar< use,
                                            tag::multimat,
                                            tag::depvar >,
                           parameter< tag::multimat,
                                      kw::nmat,
                                      tag::nmat >,
                           tk::grm::process<
                             use< kw::flux >,
                               tk::grm::store_back_option< use,
                                                           ctr::Flux,
                                                           tag::param,
                                                           tag::multimat,
                                                           tag::flux >,
                             pegtl::alpha >,
                           material_properties< tag::multimat >,
                           parameter< tag::multimat,
                                      kw::pde_alpha,
                                      tag::alpha >,
                           parameter< tag::multimat,
                                      kw::pde_p0,
                                      tag::p0 >,
                           parameter< tag::multimat,
                                      kw::pde_beta,
                                      tag::beta >,
                           bc< kw::bc_dirichlet,
                               tag::multimat,
                               tag::bcdir >,
                           bc< kw::bc_sym,
                               tag::multimat,
                               tag::bcsym >,
                           bc< kw::bc_inlet,
                               tag::multimat,
                               tag::bcinlet >,
                           bc< kw::bc_outlet,
                               tag::multimat,
                               tag::bcoutlet >,
                           bc< kw::bc_extrapolate,
                               tag::multimat,
                               tag::bcextrapolate >,
                           parameter< tag::multimat,
                                      kw::prelax_timescale,
                                      tag::prelax_timescale >,
                           parameter< tag::multimat,
                                      kw::prelax,
                                      tag::prelax > >,
           check_errors< tag::multimat, tk::grm::check_multimat > > {};

  //! partitioning ... end block
  struct partitioning :
         pegtl::if_must<
           tk::grm::readkw< use< kw::partitioning >::pegtl_string >,
           tk::grm::block< use< kw::end >,
                           tk::grm::process<
                             use< kw::algorithm >,
                             tk::grm::store_inciter_option<
                               tk::ctr::PartitioningAlgorithm,
                               tag::selected,
                               tag::partitioner >,
                             pegtl::alpha > > > {};

  //! equation types
  struct equations :
         pegtl::sor< transport, compflow, multimat > {};

  //! refinement variable(s) (refvar) ... end block
  struct refvars :
         pegtl::if_must<
           tk::grm::vector< use< kw::amr_refvar >,
                            tk::grm::match_depvar<
                              tk::grm::Store_back< tag::amr, tag::refvar > >,
                            use< kw::end >,
                            tk::grm::check_vector< tag::amr, tag::refvar >,
                            tk::grm::fieldvar< pegtl::alpha > >,
           tk::grm::compute_refvar_idx > {};

  //! adaptive mesh refinement (AMR) amr...end block
  struct amr :
         pegtl::if_must<
           tk::grm::readkw< use< kw::amr >::pegtl_string >,
           tk::grm::enable_amr, // enable AMR if amr...end block encountered
           tk::grm::block< use< kw::end >,
                           refvars,
                           edgelist,
                           coordref,
                           tk::grm::process<
                             use< kw::amr_initial >,
                             tk::grm::store_back_option< use,
                                                         ctr::AMRInitial,
                                                         tag::amr,
                                                         tag::init >,
                             pegtl::alpha >,
                           tk::grm::process<
                             use< kw::amr_error >,
                             tk::grm::store_inciter_option<
                               ctr::AMRError,
                               tag::amr, tag::error >,
                             pegtl::alpha >,
                           tk::grm::control< use< kw::amr_tolref >,
                                             pegtl::digit,
                                             tag::amr,
                                             tag::tolref >,
                           tk::grm::control< use< kw::amr_tolderef >,
                                             pegtl::digit,
                                             tag::amr,
                                             tag::tolderef >,
                           tk::grm::process< use< kw::amr_t0ref >,
                             tk::grm::Store< tag::amr, tag::t0ref >,
                             pegtl::alpha >,
                           tk::grm::process< use< kw::amr_dtref_uniform >,
                             tk::grm::Store< tag::amr, tag::dtref_uniform >,
                             pegtl::alpha >,
                           tk::grm::process< use< kw::amr_dtref >,
                             tk::grm::Store< tag::amr, tag::dtref >,
                             pegtl::alpha >,
                           tk::grm::process< use< kw::amr_dtfreq >,
                             tk::grm::Store< tag::amr, tag::dtfreq >,
                             pegtl::digit >
                         >,
           tk::grm::check_amr_errors > {};

  //! p-adaptive refinement (pref) ...end block
  struct pref :
         pegtl::if_must<
           tk::grm::readkw< use< kw::pref >::pegtl_string >,
           tk::grm::block< use< kw::end >,
                           tk::grm::control< use< kw::pref_tolref >,
                                             pegtl::digit,
                                             tag::pref,
                                             tag::tolref  >,
                           tk::grm::control< use< kw::pref_ndofmax >,
                                             pegtl::digit,
                                             tag::pref,
                                             tag::ndofmax >,
                           tk::grm::process<
                             use< kw::pref_indicator >,
                             tk::grm::store_inciter_option<
                               ctr::PrefIndicator,
                               tag::pref, tag::indicator >,
                             pegtl::alpha >
                         >,
           tk::grm::check_pref_errors > {};

  //! plotvar ... end block
  struct plotvar :
         pegtl::if_must<
           tk::grm::readkw< use< kw::plotvar >::pegtl_string >,
           tk::grm::block< use< kw::end >,
                           tk::grm::process< use< kw::filetype >,
                                             tk::grm::store_inciter_option<
                                               tk::ctr::FieldFile,
                                               tag::selected,
                                               tag::filetype >,
                                             pegtl::alpha >,
                           tk::grm::interval< use< kw::interval >,
                                              tag::field > > > {};

  //! 'inciter' block
  struct inciter :
         pegtl::if_must<
           tk::grm::readkw< use< kw::inciter >::pegtl_string >,
           pegtl::sor<
             pegtl::seq< tk::grm::block<
                           use< kw::end >,
                           discretization,
                           equations,
                           amr,
                           pref,
                           partitioning,
                           plotvar,
                           tk::grm::diagnostics<
                             use,
                             tk::grm::store_inciter_option > >,
                         tk::grm::check_inciter >,
            tk::grm::msg< tk::grm::MsgType::ERROR,
                          tk::grm::MsgKey::UNFINISHED > > > {};

  //! \brief All keywords
  struct keywords :
         pegtl::sor< tk::grm::title< use >, inciter > {};

  //! \brief Grammar entry point: parse keywords and ignores until eof
  struct read_file :
         tk::grm::read_file< keywords, tk::grm::ignore > {};

} // deck::
} // inciter::

#endif // InciterInputDeckGrammar_h<|MERGE_RESOLUTION|>--- conflicted
+++ resolved
@@ -254,27 +254,9 @@
 
       // Error check Dirichlet boundary condition block for all compflow
       // configurations
-<<<<<<< HEAD
-      for (const auto& s : stack.template get< tag::param, eq, tag::bcdir >())
-        if (s.empty())
-          Message< Stack, ERROR, MsgKey::BC_EMPTY >( stack, in );
-=======
       const auto& bc = stack.template get< param, eq, tag::bc, tag::bcdir >();
       for (const auto& s : bc)
         if (s.empty()) Message< Stack, ERROR, MsgKey::BC_EMPTY >( stack, in );
-
-      // Put in default farfield pressure if not specified by user
-      // if outlet BC is configured for this compflow system
-      auto& bcsubsonicoutlet =
-          stack.template get< param, eq, tag::bc, tag::bcsubsonicoutlet >();
-      if (!bcsubsonicoutlet.empty() ||
-          bcsubsonicoutlet.size() != neq.get< eq >())
-      {
-        auto& fp =
-          stack.template get< param, eq, tag::farfield_pressure >();
-        if (fp.size() != bcsubsonicoutlet.size()) fp.push_back( 1.0 );
-      }
->>>>>>> dde4bffb
     }
   };
 
@@ -804,9 +786,6 @@
                            tk::grm::depvar< use,
                                             tag::compflow,
                                             tag::depvar >,
-<<<<<<< HEAD
-                           ic_compflow< tag::compflow, tag::ic >,
-=======
                            tk::grm::process<
                              use< kw::flux >,
                                tk::grm::store_back_option< use,
@@ -816,7 +795,6 @@
                                                            tag::flux >,
                              pegtl::alpha >,
                            //ic_compflow< tag::compflow, tag::ic > >,
->>>>>>> dde4bffb
                            material_properties< tag::compflow >,
                            pde_parameter_vector< kw::sysfctvar,
                                                  tag::compflow,

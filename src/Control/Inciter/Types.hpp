// *****************************************************************************
/*!
  \file      src/Control/Inciter/Types.hpp
  \copyright 2012-2015 J. Bakosi,
             2016-2018 Los Alamos National Security, LLC.,
             2019 Triad National Security, LLC.
             All rights reserved. See the LICENSE file for details.
  \brief     Types for Incitier's parsers
  \details   Types for Incitier's parsers. This file defines the components of
    the agged tuple that stores heteroegeneous objects in a hierarchical way.
    These components are therefore part of the grammar stack that is filled
    during parsing (both command-line argument parsing and control file
    parsing).
*/
// *****************************************************************************
#ifndef IncitierTypes_h
#define IncitierTypes_h

#include "Tags.hpp"
#include "Base/Types.hpp"
#include "Inciter/Options/PDE.hpp"
#include "Inciter/Options/Problem.hpp"
#include "Inciter/Options/Scheme.hpp"
#include "Inciter/Options/Limiter.hpp"
#include "Inciter/Options/Flux.hpp"
#include "Inciter/Options/AMRInitial.hpp"
#include "Inciter/Options/AMRError.hpp"
#include "Options/PartitioningAlgorithm.hpp"
#include "Options/TxtFloatFormat.hpp"
#include "Options/FieldFile.hpp"
#include "Options/Error.hpp"
#include "PUPUtil.hpp"

namespace inciter {
namespace ctr {

using namespace tao;

//! Storage of selected options
using selects = tk::TaggedTuple< brigand::list<
    tag::pde,         std::vector< ctr::PDEType >        //!< Partial diff eqs
  , tag::partitioner, tk::ctr::PartitioningAlgorithmType //!< Mesh partitioner
  , tag::filetype,    tk::ctr::FieldFileType       //!< Field output file type
> >;

//! Adaptive-mesh refinement options
using amr = tk::TaggedTuple< brigand::list<
    tag::amr,     bool                             //!< AMR on/off
  , tag::t0ref,   bool                             //!< AMR before t<0 on/off
  , tag::dtref,   bool                             //!< AMR during t>0 on/off
  , tag::dtref_uniform, bool                       //!< Force dtref uniform-only
  , tag::dtfreq,  kw::amr_dtfreq::info::expect::type //!< Refinement frequency
  , tag::init,    std::vector< AMRInitialType >    //!< List of initial AMR types
  , tag::refvar,  std::vector< std::string >       //!< List of refinement vars
  , tag::id,      std::vector< std::size_t >       //!< List of refvar indices
  , tag::error,   AMRErrorType                     //!< Error estimator for AMR
  //! List of edges-node pairs
  , tag::edge,    std::vector< kw::amr_edgelist::info::expect::type >
  //! Refinement tagging edges with end-point coordinates lower than x coord
  , tag::xminus,  kw::amr_xminus::info::expect::type
  //! Refinement tagging edges with end-point coordinates higher than x coord
  , tag::xplus,  kw::amr_xplus::info::expect::type
  //! Refinement tagging edges with end-point coordinates lower than y coord
  , tag::yminus,  kw::amr_yminus::info::expect::type
  //! Refinement tagging edges with end-point coordinates higher than y coord
  , tag::yplus,  kw::amr_yplus::info::expect::type
  //! Refinement tagging edges with end-point coordinates lower than z coord
  , tag::zminus,  kw::amr_zminus::info::expect::type
  //! Refinement tagging edges with end-point coordinates higher than z coord
  , tag::zplus,  kw::amr_zplus::info::expect::type
> >;

//! p-adaptive refinement options
using pref = tk::TaggedTuple< brigand::list<
    tag::pref,     bool                          //!< p-refinement on/off
  , tag::tolref,   tk::real                      //!< Threshold of p-refinement
> >;

//! Discretization parameters storage
using discretization = tk::TaggedTuple< brigand::list<
    tag::nstep,  kw::nstep::info::expect::type   //!< Number of time steps
  , tag::term,   kw::term::info::expect::type    //!< Time to terminate
  , tag::t0,     kw::t0::info::expect::type      //!< Starting time
  , tag::dt,     kw::dt::info::expect::type      //!< Size of time step
  , tag::cfl,    kw::cfl::info::expect::type     //!< CFL coefficient
  , tag::fct,    bool                            //!< FCT on/off
  , tag::reorder,bool                            //!< reordering on/off
  , tag::ctau,   kw::ctau::info::expect::type    //!< FCT mass diffisivity
  , tag::scheme, inciter::ctr::SchemeType        //!< Spatial discretization type
  , tag::limiter,inciter::ctr::LimiterType       //!< Limiter type
  , tag::cweight,kw::cweight::info::expect::type //!< WENO central stencil weight
  , tag::flux,   inciter::ctr::FluxType          //!< Flux function type
  , tag::ndof,   std::size_t                     //!< Number of solution DOFs
> >;

//! ASCII output floating-point precision in digits
using precision = tk::TaggedTuple< brigand::list<
    tag::diag, kw::precision::info::expect::type //!< Diagnostics output precision
> >;

//! ASCII output floating-point format
using floatformat = tk::TaggedTuple< brigand::list<
    tag::diag, tk::ctr::TxtFloatFormatType  //!< Diagnostics output format
> >;

//! Output intervals storage
using intervals = tk::TaggedTuple< brigand::list<
    tag::tty,   kw::ttyi::info::expect::type      //!< TTY output interval
  , tag::field, kw::interval::info::expect::type  //!< Field output interval
  , tag::diag,  kw::interval::info::expect::type  //!< Diags output interval
  , tag::lbfreq,kw::lbfreq::info::expect::type     //!< load-balancing frequency
> >;

//! IO parameters storage
using ios = tk::TaggedTuple< brigand::list<
    tag::control,     kw::control::info::expect::type //!< Control filename
  , tag::input,       std::string                     //!< Input filename
  , tag::output,      std::string                     //!< Output filename
  , tag::diag,        std::string                     //!< Diagnostics filename
  , tag::part,        std::string                     //!< Particles filename
> >;

//! Error/diagnostics output configuration
using diagnostics = tk::TaggedTuple< brigand::list<
  tag::error,       std::vector< tk::ctr::ErrorType > //!< Errors to compute
> >;

//! Transport equation parameters storage
using TransportPDEParameters = tk::TaggedTuple< brigand::list<
    tag::depvar,        std::vector< char >
  , tag::physics,       std::vector< PhysicsType >
  , tag::problem,       std::vector< ProblemType >
  , tag::diffusivity,   std::vector< std::vector<
                        kw::pde_diffusivity::info::expect::type > >
  , tag::lambda,        std::vector< std::vector<
                        kw::pde_lambda::info::expect::type > >
  , tag::u0,            std::vector< std::vector<
                        kw::pde_u0::info::expect::type > >
  , tag::bcdir,         std::vector< std::vector<
                         kw::sideset::info::expect::type > >
  , tag::bcsym,         std::vector< std::vector<
                         kw::sideset::info::expect::type > >
  , tag::bcinlet,       std::vector< std::vector<
                         kw::sideset::info::expect::type > >
  , tag::bcoutlet,      std::vector< std::vector<
                         kw::sideset::info::expect::type > >
  , tag::bcextrapolate, std::vector< std::vector<
                         kw::sideset::info::expect::type > >
> >;

//! Compressible flow equation parameters storage
<<<<<<< HEAD
using CompFlowPDEParameters = tk::TaggedTuple< brigand::list<
    tag::depvar,        std::vector< char >
  , tag::physics,       std::vector< PhysicsType >
  , tag::problem,       std::vector< ProblemType >
  , tag::bcdir,         std::vector< std::vector<
                        kw::sideset::info::expect::type > >
  , tag::bcsym,         std::vector< std::vector<
                        kw::sideset::info::expect::type > >
  , tag::bcinlet,       std::vector< std::vector<
                        kw::sideset::info::expect::type > >
  , tag::bcoutlet,      std::vector< std::vector<
                        kw::sideset::info::expect::type > >
  , tag::bcextrapolate, std::vector< std::vector<
                         kw::sideset::info::expect::type > >
    //! Parameter vector (for specific, e.g., verification problems)
  , tag::alpha,         std::vector< kw::pde_alpha::info::expect::type >
    //! Parameter vector (for specific, e.g., verification problems)
  , tag::beta,          std::vector< kw::pde_beta::info::expect::type >
    //! Parameter vector (for specific, e.g., verification problems)
  , tag::betax,         std::vector< kw::pde_betax::info::expect::type >
    //! Parameter vector (for specific, e.g., verification problems)
  , tag::betay,         std::vector< kw::pde_betay::info::expect::type >
    //! Parameter vector (for specific, e.g., verification problems)
  , tag::betaz,         std::vector< kw::pde_betaz::info::expect::type >
    //! Parameter vector (for specific, e.g., verification problems)
  , tag::r0,            std::vector< kw::pde_r0::info::expect::type >
    //! Parameter vector (for specific, e.g., verification problems)
  , tag::ce,            std::vector< kw::pde_ce::info::expect::type >
    //! Parameter vector (for specific, e.g., verification problems)
  , tag::kappa,         std::vector< kw::pde_kappa::info::expect::type >
    //! Parameter vector (for specific, e.g., verification problems)
  , tag::p0,            std::vector< kw::pde_p0::info::expect::type >
    //! Material ID
  , tag::id,            std::vector< kw::id::info::expect::type >
    //! Ratio of spec heats
  , tag::gamma,         std::vector< kw::mat_gamma::info::expect::type >
    //! EoS stiffness parameter
  , tag::pstiff,        std::vector< kw::mat_pstiff::info::expect::type >
    //! Dynamic viscosity
  , tag::mu,            std::vector< kw::mat_mu::info::expect::type >
    //! Spec. heat at const vol.
  , tag::cv,            std::vector< kw::mat_cv::info::expect::type >
    //! Heat conductivity
  , tag::k,             std::vector< kw::mat_k::info::expect::type >
    //! total number of optional passive tracker particles for visualization
  , tag::npar,          std::vector< kw::npar::info::expect::type >
> >;

//! Compressible flow equation parameters storage
using MultiMatPDEParameters = tk::TaggedTuple< brigand::list<
    tag::depvar,        std::vector< char >
  , tag::physics,       std::vector< PhysicsType >
  , tag::problem,       std::vector< ProblemType >
  , tag::bcdir,         std::vector< std::vector<
                       kw::sideset::info::expect::type > >
  , tag::bcsym,         std::vector< std::vector<
                       kw::sideset::info::expect::type > >
  , tag::bcinlet,       std::vector< std::vector<
                        kw::sideset::info::expect::type > >
  , tag::bcoutlet,      std::vector< std::vector<
                        kw::sideset::info::expect::type > >
  , tag::bcextrapolate, std::vector< std::vector<
                         kw::sideset::info::expect::type > >
    //! Parameter vector (for specific, e.g., verification problems)
  , tag::alpha,         std::vector< kw::pde_alpha::info::expect::type >
    //! Parameter vector (for specific, e.g., verification problems)
  , tag::beta,          std::vector< kw::pde_beta::info::expect::type >
    //! Parameter vector (for specific, e.g., verification problems)
  , tag::betax,         std::vector< kw::pde_betax::info::expect::type >
    //! Parameter vector (for specific, e.g., verification problems)
  , tag::betay,         std::vector< kw::pde_betay::info::expect::type >
    //! Parameter vector (for specific, e.g., verification problems)
  , tag::betaz,         std::vector< kw::pde_betaz::info::expect::type >
    //! Parameter vector (for specific, e.g., verification problems)
  , tag::r0,            std::vector< kw::pde_r0::info::expect::type >
    //! Parameter vector (for specific, e.g., verification problems)
  , tag::ce,            std::vector< kw::pde_ce::info::expect::type >
    //! Parameter vector (for specific, e.g., verification problems)
  , tag::kappa,         std::vector< kw::pde_kappa::info::expect::type >
    //! Parameter vector (for specific, e.g., verification problems)
  , tag::p0,            std::vector< kw::pde_p0::info::expect::type >
    //! Material ID
  , tag::id,            std::vector< kw::id::info::expect::type >
    //! Ratio of spec heats
  , tag::gamma,         std::vector< kw::mat_gamma::info::expect::type >
    //! EoS stiffness parameter
  , tag::pstiff,        std::vector< kw::mat_pstiff::info::expect::type >
    //! Dynamic viscosity
  , tag::mu,            std::vector< kw::mat_mu::info::expect::type >
    //! Spec. heat at const vol.
  , tag::cv,            std::vector< kw::mat_cv::info::expect::type >
    //! Heat conductivity
  , tag::k,             std::vector< kw::mat_k::info::expect::type >
=======
using CompFlowPDEParameters = tk::tuple::tagged_tuple<
  tag::depvar,        std::vector< char >,
  tag::physics,       std::vector< PhysicsType >,
  tag::problem,       std::vector< ProblemType >,
  tag::bcdir,         std::vector< std::vector<
                        kw::sideset::info::expect::type > >,
  tag::bcsym,         std::vector< std::vector<
                        kw::sideset::info::expect::type > >,
  tag::bcinlet,       std::vector< std::vector<
                        kw::sideset::info::expect::type > >,
  tag::bcoutlet,      std::vector< std::vector<
                        kw::sideset::info::expect::type > >,
  tag::bcextrapolate, std::vector< std::vector<
                         kw::sideset::info::expect::type > >,
  //! Parameter vector (for specific, e.g., verification problems)
  tag::alpha,         std::vector< kw::pde_alpha::info::expect::type >,
  //! Parameter vector (for specific, e.g., verification problems)
  tag::beta,          std::vector< kw::pde_beta::info::expect::type >,
  //! Parameter vector (for specific, e.g., verification problems)
  tag::betax,         std::vector< kw::pde_betax::info::expect::type >,
  //! Parameter vector (for specific, e.g., verification problems)
  tag::betay,         std::vector< kw::pde_betay::info::expect::type >,
  //! Parameter vector (for specific, e.g., verification problems)
  tag::betaz,         std::vector< kw::pde_betaz::info::expect::type >,
  //! Parameter vector (for specific, e.g., verification problems)
  tag::r0,            std::vector< kw::pde_r0::info::expect::type >,
  //! Parameter vector (for specific, e.g., verification problems)
  tag::ce,            std::vector< kw::pde_ce::info::expect::type >,
  //! Parameter vector (for specific, e.g., verification problems)
  tag::kappa,         std::vector< kw::pde_kappa::info::expect::type >,
  //! Parameter vector (for specific, e.g., verification problems)
  tag::p0,            std::vector< kw::pde_p0::info::expect::type >,
  //! Ratio of spec heats
  tag::gamma,         std::vector<
                        std::vector< kw::mat_gamma::info::expect::type > >,
  //! EoS stiffness parameter
  tag::pstiff,        std::vector<
                        std::vector< kw::mat_pstiff::info::expect::type > >,
  //! Dynamic viscosity
  tag::mu,            std::vector<
                        std::vector< kw::mat_mu::info::expect::type > >,
  //! Spec. heat at const vol.
  tag::cv,            std::vector<
                        std::vector< kw::mat_cv::info::expect::type > >,
  //! Heat conductivity
  tag::k,             std::vector<
                        std::vector< kw::mat_k::info::expect::type > >,
  //! total number of optional passive tracker particles for visualization
  tag::npar,          std::vector< kw::npar::info::expect::type >
>;

//! Multi-material compressible flow equation parameters storage
using MultiMatPDEParameters = tk::tuple::tagged_tuple<
  tag::depvar,        std::vector< char >,
  tag::physics,       std::vector< PhysicsType >,
  tag::problem,       std::vector< ProblemType >,
  tag::bcdir,         std::vector< std::vector<
                       kw::sideset::info::expect::type > >,
  tag::bcsym,         std::vector< std::vector<
                       kw::sideset::info::expect::type > >,
  tag::bcinlet,       std::vector< std::vector<
                        kw::sideset::info::expect::type > >,
  tag::bcoutlet,      std::vector< std::vector<
                        kw::sideset::info::expect::type > >,
  tag::bcextrapolate, std::vector< std::vector<
                         kw::sideset::info::expect::type > >,
  //! Parameter vector (for specific, e.g., verification problems)
  tag::alpha,         std::vector< kw::pde_alpha::info::expect::type >,
  //! Parameter vector (for specific, e.g., verification problems)
  tag::beta,          std::vector< kw::pde_beta::info::expect::type >,
  //! Parameter vector (for specific, e.g., verification problems)
  tag::p0,            std::vector< kw::pde_p0::info::expect::type >,
  //! Ratio of spec heats
  tag::gamma,         std::vector<
                        std::vector< kw::mat_gamma::info::expect::type > >,
  //! EoS stiffness parameter
  tag::pstiff,        std::vector<
                        std::vector< kw::mat_pstiff::info::expect::type > >,
  //! Dynamic viscosity
  tag::mu,            std::vector<
                        std::vector< kw::mat_mu::info::expect::type > >,
  //! Spec. heat at const vol.
  tag::cv,            std::vector<
                        std::vector< kw::mat_cv::info::expect::type > >,
  //! Heat conductivity
  tag::k,             std::vector<
                        std::vector< kw::mat_k::info::expect::type > >,
>>>>>>> 76970ea8
  //! number of materials
  , tag::nmat,          std::vector< kw::nmat::info::expect::type >
> >;

//! Parameters storage
using parameters = tk::TaggedTuple< brigand::list<
    tag::transport,     TransportPDEParameters
  , tag::compflow,      CompFlowPDEParameters
  , tag::multimat,      MultiMatPDEParameters
> >;

//! PEGTL location/position type to use throughout all of Inciter's parsers
using Location = pegtl::position;

} // ctr::
} // inciter::

#endif // IncitierTypes_h<|MERGE_RESOLUTION|>--- conflicted
+++ resolved
@@ -149,7 +149,6 @@
 > >;
 
 //! Compressible flow equation parameters storage
-<<<<<<< HEAD
 using CompFlowPDEParameters = tk::TaggedTuple< brigand::list<
     tag::depvar,        std::vector< char >
   , tag::physics,       std::vector< PhysicsType >
@@ -182,18 +181,21 @@
   , tag::kappa,         std::vector< kw::pde_kappa::info::expect::type >
     //! Parameter vector (for specific, e.g., verification problems)
   , tag::p0,            std::vector< kw::pde_p0::info::expect::type >
-    //! Material ID
-  , tag::id,            std::vector< kw::id::info::expect::type >
     //! Ratio of spec heats
-  , tag::gamma,         std::vector< kw::mat_gamma::info::expect::type >
+  , tag::gamma,         std::vector<
+                          std::vector< kw::mat_gamma::info::expect::type > >
     //! EoS stiffness parameter
-  , tag::pstiff,        std::vector< kw::mat_pstiff::info::expect::type >
+  , tag::pstiff,        std::vector<
+                          std::vector< kw::mat_pstiff::info::expect::type > >
     //! Dynamic viscosity
-  , tag::mu,            std::vector< kw::mat_mu::info::expect::type >
+  , tag::mu,            std::vector<
+                          std::vector< kw::mat_mu::info::expect::type > >
     //! Spec. heat at const vol.
-  , tag::cv,            std::vector< kw::mat_cv::info::expect::type >
+  , tag::cv,            std::vector<
+                          std::vector< kw::mat_cv::info::expect::type > >
     //! Heat conductivity
-  , tag::k,             std::vector< kw::mat_k::info::expect::type >
+  , tag::k,             std::vector<
+                          std::vector< kw::mat_k::info::expect::type > >
     //! total number of optional passive tracker particles for visualization
   , tag::npar,          std::vector< kw::npar::info::expect::type >
 > >;
@@ -231,107 +233,21 @@
   , tag::kappa,         std::vector< kw::pde_kappa::info::expect::type >
     //! Parameter vector (for specific, e.g., verification problems)
   , tag::p0,            std::vector< kw::pde_p0::info::expect::type >
-    //! Material ID
-  , tag::id,            std::vector< kw::id::info::expect::type >
     //! Ratio of spec heats
-  , tag::gamma,         std::vector< kw::mat_gamma::info::expect::type >
+  , tag::gamma,         std::vector<
+                          std::vector< kw::mat_gamma::info::expect::type > >
     //! EoS stiffness parameter
-  , tag::pstiff,        std::vector< kw::mat_pstiff::info::expect::type >
+  , tag::pstiff,        std::vector<
+                          std::vector< kw::mat_pstiff::info::expect::type > >
     //! Dynamic viscosity
-  , tag::mu,            std::vector< kw::mat_mu::info::expect::type >
+  , tag::mu,            std::vector<
+                          std::vector< kw::mat_mu::info::expect::type > >
     //! Spec. heat at const vol.
-  , tag::cv,            std::vector< kw::mat_cv::info::expect::type >
+  , tag::cv,            std::vector<
+                          std::vector< kw::mat_cv::info::expect::type > >
     //! Heat conductivity
-  , tag::k,             std::vector< kw::mat_k::info::expect::type >
-=======
-using CompFlowPDEParameters = tk::tuple::tagged_tuple<
-  tag::depvar,        std::vector< char >,
-  tag::physics,       std::vector< PhysicsType >,
-  tag::problem,       std::vector< ProblemType >,
-  tag::bcdir,         std::vector< std::vector<
-                        kw::sideset::info::expect::type > >,
-  tag::bcsym,         std::vector< std::vector<
-                        kw::sideset::info::expect::type > >,
-  tag::bcinlet,       std::vector< std::vector<
-                        kw::sideset::info::expect::type > >,
-  tag::bcoutlet,      std::vector< std::vector<
-                        kw::sideset::info::expect::type > >,
-  tag::bcextrapolate, std::vector< std::vector<
-                         kw::sideset::info::expect::type > >,
-  //! Parameter vector (for specific, e.g., verification problems)
-  tag::alpha,         std::vector< kw::pde_alpha::info::expect::type >,
-  //! Parameter vector (for specific, e.g., verification problems)
-  tag::beta,          std::vector< kw::pde_beta::info::expect::type >,
-  //! Parameter vector (for specific, e.g., verification problems)
-  tag::betax,         std::vector< kw::pde_betax::info::expect::type >,
-  //! Parameter vector (for specific, e.g., verification problems)
-  tag::betay,         std::vector< kw::pde_betay::info::expect::type >,
-  //! Parameter vector (for specific, e.g., verification problems)
-  tag::betaz,         std::vector< kw::pde_betaz::info::expect::type >,
-  //! Parameter vector (for specific, e.g., verification problems)
-  tag::r0,            std::vector< kw::pde_r0::info::expect::type >,
-  //! Parameter vector (for specific, e.g., verification problems)
-  tag::ce,            std::vector< kw::pde_ce::info::expect::type >,
-  //! Parameter vector (for specific, e.g., verification problems)
-  tag::kappa,         std::vector< kw::pde_kappa::info::expect::type >,
-  //! Parameter vector (for specific, e.g., verification problems)
-  tag::p0,            std::vector< kw::pde_p0::info::expect::type >,
-  //! Ratio of spec heats
-  tag::gamma,         std::vector<
-                        std::vector< kw::mat_gamma::info::expect::type > >,
-  //! EoS stiffness parameter
-  tag::pstiff,        std::vector<
-                        std::vector< kw::mat_pstiff::info::expect::type > >,
-  //! Dynamic viscosity
-  tag::mu,            std::vector<
-                        std::vector< kw::mat_mu::info::expect::type > >,
-  //! Spec. heat at const vol.
-  tag::cv,            std::vector<
-                        std::vector< kw::mat_cv::info::expect::type > >,
-  //! Heat conductivity
-  tag::k,             std::vector<
-                        std::vector< kw::mat_k::info::expect::type > >,
-  //! total number of optional passive tracker particles for visualization
-  tag::npar,          std::vector< kw::npar::info::expect::type >
->;
-
-//! Multi-material compressible flow equation parameters storage
-using MultiMatPDEParameters = tk::tuple::tagged_tuple<
-  tag::depvar,        std::vector< char >,
-  tag::physics,       std::vector< PhysicsType >,
-  tag::problem,       std::vector< ProblemType >,
-  tag::bcdir,         std::vector< std::vector<
-                       kw::sideset::info::expect::type > >,
-  tag::bcsym,         std::vector< std::vector<
-                       kw::sideset::info::expect::type > >,
-  tag::bcinlet,       std::vector< std::vector<
-                        kw::sideset::info::expect::type > >,
-  tag::bcoutlet,      std::vector< std::vector<
-                        kw::sideset::info::expect::type > >,
-  tag::bcextrapolate, std::vector< std::vector<
-                         kw::sideset::info::expect::type > >,
-  //! Parameter vector (for specific, e.g., verification problems)
-  tag::alpha,         std::vector< kw::pde_alpha::info::expect::type >,
-  //! Parameter vector (for specific, e.g., verification problems)
-  tag::beta,          std::vector< kw::pde_beta::info::expect::type >,
-  //! Parameter vector (for specific, e.g., verification problems)
-  tag::p0,            std::vector< kw::pde_p0::info::expect::type >,
-  //! Ratio of spec heats
-  tag::gamma,         std::vector<
-                        std::vector< kw::mat_gamma::info::expect::type > >,
-  //! EoS stiffness parameter
-  tag::pstiff,        std::vector<
-                        std::vector< kw::mat_pstiff::info::expect::type > >,
-  //! Dynamic viscosity
-  tag::mu,            std::vector<
-                        std::vector< kw::mat_mu::info::expect::type > >,
-  //! Spec. heat at const vol.
-  tag::cv,            std::vector<
-                        std::vector< kw::mat_cv::info::expect::type > >,
-  //! Heat conductivity
-  tag::k,             std::vector<
-                        std::vector< kw::mat_k::info::expect::type > >,
->>>>>>> 76970ea8
+  , tag::k,             std::vector<
+                          std::vector< kw::mat_k::info::expect::type > >
   //! number of materials
   , tag::nmat,          std::vector< kw::nmat::info::expect::type >
 > >;

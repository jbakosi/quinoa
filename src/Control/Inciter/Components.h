// *****************************************************************************
/*!
  \file      src/Control/Inciter/Components.h
  \author    J. Bakosi
  \date      Wed 06 Jul 2016 11:51:01 AM MDT
  \copyright 2012-2015, Jozsef Bakosi, 2016, Los Alamos National Security, LLC.
  \brief     Storage for number of components
  \details   Storage for number of components. This is part of the input deck
     stack and is thus populated during the control file parsing.
*/
// *****************************************************************************
#ifndef InciterComponents_h
#define InciterComponents_h

#include "SystemComponents.h"

namespace inciter {
namespace ctr {

//! Number of components of partial differential equations
using ncomps = tk::ctr::ncomponents<
  tag::advdiff,      std::vector< tk::ctr::ncomp_type >,
<<<<<<< HEAD
  tag::poisson,      std::vector< tk::ctr::ncomp_type >,
  tag::euler,        std::vector< tk::ctr::ncomp_type >
=======
  tag::euler,        std::vector< tk::ctr::ncomp_type >,
  tag::compns,       std::vector< tk::ctr::ncomp_type >
>>>>>>> 94971425
>;

} // ctr::
} // inciter::

#endif // InciterComponents_h<|MERGE_RESOLUTION|>--- conflicted
+++ resolved
@@ -2,7 +2,7 @@
 /*!
   \file      src/Control/Inciter/Components.h
   \author    J. Bakosi
-  \date      Wed 06 Jul 2016 11:51:01 AM MDT
+  \date      Sat 16 Jul 2016 09:59:53 PM MDT
   \copyright 2012-2015, Jozsef Bakosi, 2016, Los Alamos National Security, LLC.
   \brief     Storage for number of components
   \details   Storage for number of components. This is part of the input deck
@@ -20,13 +20,9 @@
 //! Number of components of partial differential equations
 using ncomps = tk::ctr::ncomponents<
   tag::advdiff,      std::vector< tk::ctr::ncomp_type >,
-<<<<<<< HEAD
   tag::poisson,      std::vector< tk::ctr::ncomp_type >,
-  tag::euler,        std::vector< tk::ctr::ncomp_type >
-=======
   tag::euler,        std::vector< tk::ctr::ncomp_type >,
   tag::compns,       std::vector< tk::ctr::ncomp_type >
->>>>>>> 94971425
 >;
 
 } // ctr::

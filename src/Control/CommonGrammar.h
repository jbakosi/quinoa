// *****************************************************************************
/*!
  \file      src/Control/CommonGrammar.h
  \copyright 2012-2015 J. Bakosi,
             2016-2018 Los Alamos National Security, LLC.,
             2019 Triad National Security, LLC.
             All rights reserved. See the LICENSE file for details.
  \brief     Generic, low-level grammar, re-used by specific grammars
  \details   Generic, low-level grammar. We use the Parsing Expression Grammar
    Template Library (PEGTL) to create the grammar and the associated parser.
*/
// *****************************************************************************
#ifndef CommonGrammar_h
#define CommonGrammar_h

#include <type_traits>
#include <sstream>

#include <brigand/algorithms/for_each.hpp>
#include <brigand/functions/logical/or.hpp>
#include <brigand/sequences/has_key.hpp>

#include "If.h"
#include "Exception.h"
#include "Tags.h"
#include "StatCtr.h"
#include "Options/PDFFile.h"
#include "Options/PDFPolicy.h"
#include "Options/PDFCentering.h"
#include "Options/TxtFloatFormat.h"
#include "Options/Error.h"

namespace tk {
//! Toolkit general purpose grammar definition
namespace grm {

  using namespace tao;

  using ncomp_t = kw::ncomp::info::expect::type;

  //! Parser's printer: this should be defined once per library in global-scope
  //! (still in namespace, of course) by a parser. It is defined in
  //! Control/[executable]/CmdLine/Parser.C, since every executable has at least
  //! a command line parser.
  extern Print g_print;

  // Common InputDeck state

  //! Out-of-struct storage of field ID for pushing terms for statistics
  static ncomp_t field = 0;
  //! \brief Parser-lifetime storage for dependent variables selected.
  //! \details Used to track the dependent variable of differential equations
  //!   (i.e., models) assigned during parsing. It needs to be case insensitive
  //!   since we only care about whether the variable is selected or not and not
  //!   whether it denotes a full variable (upper case) or a fluctuation (lower
  //!   case). This is true for both inserting variables into the set as well as
  //!   at matching terms of products in parsing requested statistics.
  static std::set< char, tk::ctr::CaseInsensitiveCharLess > depvars;
  //! \brief Parser-lifetime storage for PDF names.
  //! \details Used to track the names registered  so that parsing new ones can
  //!    be required to be unique.
  static std::set< std::string > pdfnames;

  // Common auxiliary functions (reused by multiple grammars)

  //! C-style enum indicating warning or error (used as template argument)
  enum MsgType { ERROR=0, WARNING };

  //! Parser error types
  enum class MsgKey : uint8_t {
    KEYWORD,            //!< Unknown keyword
    MOMENT,             //!< Unknown Term in a Moment
    QUOTED,             //!< String must be double-quoted
    LIST,               //!< Unknown value in list
    ALIAS,              //!< Alias keyword too long
    MISSING,            //!< Required field missing
    PREMATURE,          //!< Premature end of line
    UNSUPPORTED,        //!< Option not supported
    NOOPTION,           //!< Option does not exist
    NOINIT,             //!< No (or too many) initialization policy selected
    NOPROBLEM,          //!< No test problem type selected
    NOCOEFF,            //!< No coefficients policy selected
    NOTSELECTED,        //!< Option not selected upstream
    EXISTS,             //!< Variable already used
    NODEPVAR,           //!< Dependent variable has not been specified
    NOSOLVE,            //!< Dependent variable to solve for has not been spec'd
    NOSUCHDEPVAR,       //!< Dependent variable has not been previously selected
    NOSUCHCOMPONENT,    //!< No such scalar component
    POSITIVECOMPONENT,  //!< Scalar component must be positive
    NOTALPHA,           //!< Variable must be alphanumeric
    NOTERMS,            //!< Statistic need a variable
    ODDSPIKES,          //!< Incomplete spikes block
    HEIGHTSPIKES,       //!< Height-sum of spikes does not add up to unity
    NODELTA,            //!< No icdelta...end block when initpolicy = jointdelta
    NOBETA,             //!< No icbeta...end block when initpolicy = jointbeta
    NOGAMMA,            //!< No icgamma...end block when initpolicy = jointgamma
    NOMEAN,             //!< No mean when initpolicy = jointcorrgaussian
    NOCOV,              //!< No cov when initpolicy = jointcorrgaussian
    NOMKLRNG,           //!< No MKL RNG configured
    WRONGBETAPDF,       //!< Wrong number of parameters configuring a beta pdf
    WRONGGAMMAPDF,      //!< Wrong number of parameters configuring a gamma pdf
    WRONGGAUSSIAN,      //!< Wrong number of parameters configuring a PDF
    NEGATIVEPARAM,      //!< Negative variance given configuring a Gaussian
    NONCOMP,            //!< No number of components selected
    NONMAT,             //!< No number of materials selected
    NORNG,              //!< No RNG selected
    NODT,               //!< No time-step-size policy selected
    MULDT,              //!< Multiple time-step-size policies selected
    NOSAMPLES,          //!< PDF need a variable
    INVALIDSAMPLESPACE, //!< PDF sample space specification incorrect
    MALFORMEDSAMPLE,    //!< PDF sample space variable specification incorrect
    INVALIDBINSIZE,     //!< PDF sample space bin size specification incorrect
    INVALIDEXTENT,      //!< PDF sample space extent specification incorrect
    EXTENTLOWER,        //!< PDF sample space extents in non-increasing order
    NOBINS,             //!< PDF sample space bin size required
    ZEROBINSIZE,        //!< PDF sample space bin size incorrect
    MAXSAMPLES,         //!< PDF sample space dimension too large
    MAXBINSIZES,        //!< PDF sample space bin sizes too many
    MAXEXTENTS,         //!< PDF sample space extent-pairs too many
    BINSIZES,           //!< PDF sample space vars unequal to number of bins
    PDF,                //!< PDF specification syntax error
    PDFEXISTS,          //!< PDF identifier already defined
    BADPRECISION,       //!< Floating point precision specification incorrect
    BOUNDS,             //!< Specified value out of bounds
    PRECISIONBOUNDS,    //!< Floating point precision spec out of bounds
    UNFINISHED,         //!< Unfinished block
    VORTICAL_UNFINISHED,//!< Vortical flow problem configuration unfinished
    ENERGY_UNFINISHED,  //!< Nonlinear energy growth problem config unfinished
    RT_UNFINISHED,      //!< Reyleigh-Taylor unstable configuration unfinished
    BC_EMPTY,           //!< Empty boundary condition block
    WRONGSIZE,          //!< Size of parameter vector incorrect
    HYDROTIMESCALES,    //!< Missing required hydrotimescales vector
    HYDROPRODUCTIONS,   //!< Missing required hydroproductions vector
    POSITION_DEPVAR,    //!< Missing required position model dependent variable
    VELOCITY_DEPVAR,    //!< Missing required velocity model dependent variable
    DISSIPATION_DEPVAR, //!< Missing required dissipation model dependent var
    MIXMASSFRACBETA_DEPVAR,//!< Missing required mass fraction model dependent var
    POSITION_MISSING,   //!< Missing required position model
    VELOCITY_MISSING,   //!< Missing required velocity model
    DISSIPATION_MISSING,//!< Missing required dissipation model
    MIXDIR_RHO,         //!< MixDirichlet parameter vector rho inconsistent
    T0REFODD,           //!< AMR initref vector size is odd (must be even)
    T0REFNOOP,          //!< AMR t<0 refinement will be no-op
    DTREFNOOP,          //!< AMR t>0 refinement will be no-op
    CHARMARG,           //!< Argument inteded for the Charm++ runtime system
    OPTIONAL };         //!< Message key used to indicate of something optional

  //! Associate parser errors to error messages
  static const std::map< MsgKey, std::string > message{
    { MsgKey::KEYWORD, "Unknown keyword or keyword unrecognized in this "
      "block." },
    { MsgKey::MOMENT, "Unknown term in moment." },
    { MsgKey::QUOTED, "Must be double-quoted." },
    { MsgKey::LIST, "Unknown value in list." },
    { MsgKey::ALIAS, "Alias keyword too long. Use either a full-length keyword "
      "with double-hyphens, e.g., --keyword, or its alias, a single character, "
      "with a single hyphen, e.g., -k." },
    { MsgKey::MISSING, "Required field missing." },
    { MsgKey::PREMATURE, "Premature end of line." },
    { MsgKey::UNSUPPORTED, "Option not supported." },
    { MsgKey::NOOPTION, "Option does not exist." },
    { MsgKey::NOTSELECTED, "Option is not among the selected ones. The keyword "
      "here is appropriate, but in order to use this keyword in this context, "
      "the option must be selected upstream." },
    { MsgKey::EXISTS, "Dependent variable already used." },
    { MsgKey::NOSUCHDEPVAR, "Dependent variable not selected upstream in the "
      "input file. To request a statistic or PDF involving this variable, use "
      "this variable as a coefficients policy variable, or use this variable as "
      "a refinement variable, or use a dependent variable in any way, an "
      "equation must be specified upstream in the control file assigning this "
      "variable to an equation to be integrated using the depvar keyword." },
    { MsgKey::NOSUCHCOMPONENT, "Scalar component, used in conjunction with "
      "dependent variable, does not exist in the preceeding block. This happens "
      "when referring to a scalar component of a multi-component system of "
      "equations that has less than the number of total components than the one "
      "specified. Note that numbering components starts from 1 and their "
      "maximum value is the number specified by the 'ncomp' keyword, if "
      "applicable for the equation block the component specification refers "
      "to." },
    { MsgKey::POSITIVECOMPONENT, "Scalar component must be positive." },
    { MsgKey::NOTALPHA, "Variable not alphanumeric." },
    { MsgKey::HEIGHTSPIKES, "The sum of all spike heights given in the "
      "spike...end block does not add up to unity. A spike...end block "
      "must contain an even number of real numbers, where every odd one is the "
      "sample space position of a spike followed by the spike height "
      "specifying the relative probability of the spike. Since the spike "
      "heights are probabilities relative to unity, they must sum to one." },
    { MsgKey::NODEPVAR, "Dependent variable not specified within the block "
      "preceding this position. This is mandatory for the preceding block. Use "
      "the keyword 'depvar' to specify the dependent variable." },
    { MsgKey::NOSOLVE, "Dependent variable to solve for not specified within "
      "the block preceding this position. This is mandatory for the preceding "
      "block. Use the keyword 'solve' to specify the type of the dependent "
      "variable to solve for." },
    { MsgKey::NONCOMP, "The number of components has not been specified in the "
      "block preceding this position. This is mandatory for the preceding "
      "block. Use the keyword 'ncomp' to specify the number of components." },
    { MsgKey::NONMAT, "The number of materials has not been specified in the "
      "block preceding this position. This is mandatory for the preceding "
      "block. Use the keyword 'nmat' to specify the number of materials." },
    { MsgKey::NORNG, "The random number generator has not been specified in "
      "the block preceding this position. This is mandatory for the preceding "
      "block. Use the keyword 'rng' to specify the random number generator." },
    { MsgKey::NODT, "No time step calculation policy has been selected in the "
      "preceeding block. Use keyword 'dt' to set a constant or 'cfl' to set an "
       "adaptive time step size calculation policy." },
    { MsgKey::MULDT, "Multiple time step calculation policies has been "
      "selected in the preceeding block. Use either keyword 'dt' to set a "
      "constant or 'cfl' to set an adaptive time step size calculation policy. "
      "Setting 'cfl' and 'dt' are mutually exclusive. If both 'cfl' and 'dt' "
      "are set, 'dt' wins." },
    { MsgKey::NOINIT, "No (or too many) initialization policy (or policies) "
      "has been specified within the block preceding this position. An "
      "initialization policy (and only one) is mandatory for the preceding "
      "block. Use the keyword 'init' to specify an initialization policy." },
    { MsgKey::NOPROBLEM, "No test problem has been specified within the "
      "block preceding this position. This is mandatory for the preceding "
      "block. Use the keyword 'problem' to specify a test problem." },
    { MsgKey::NOCOEFF, "No coefficients policy has been specified within the "
      "block preceding this position. This is mandatory for the preceding "
      "block. Use the keyword 'coeff' to specify an coefficients policy." },
    { MsgKey::NODELTA, "No icdelta...end block with at least a single "
      "spike...end block has been specified within the block preceding this "
      "position. This is mandatory for the preceding block if the joint delta "
      "initpolicy is selected. Pick an initpolicy different than jointdelta "
      "(using keyword 'init') or specify at least a single spike...end block "
      "(within an icdelta...end block)." },
    { MsgKey::NOBETA, "No beta...end block with at least a single "
      "betapdf...end block has been specified within the block preceding this "
      "position. This is mandatory for the preceding block if jointbeta "
      "initpolicy is selected. Pick an initpolicy different than jointbeta "
      "(using keyword 'init') or specify at least a single betapdf...end block "
      "(within a icbeta...end block)." },
    { MsgKey::NOGAMMA, "No gamma...end block with at least a single "
      "gammapdf...end block has been specified within the block preceding this "
      "position. This is mandatory for the preceding block if jointgamma "
      "initpolicy is selected. Pick an initpolicy different than jointgamma "
      "(using keyword 'init') or specify at least a single gammapdf...end block "
      "(within a icgamma...end block)." },
    { MsgKey::NOMEAN, "No means have been specified within icjointgaussian..."
      "end block for jointcorrgaussian initialization policy." },
    { MsgKey::NOCOV, "No covariance matrix has been specified within "
      "icjointgaussian...end block for jointcorrgaussian initialization "
      "policy." },
    { MsgKey::NOMKLRNG, "No MKL random number generator has been configured "
      "for the equation integrated. If the initialization policy is "
      "configured to be as the joint correlated Gaussian, a RNG provided by "
      "Intel's Math Kernel Library is required." },
    { MsgKey::ODDSPIKES, "Incomplete spike...end block has been specified "
      "within the  block preceding this position. A spike...end block "
      "must contain an even number of real numbers, where every odd one is the "
      "sample space position of a spike followed by the spike height "
      "specifying the relative probability of the spike." },
    { MsgKey::WRONGBETAPDF, "Wrong number of beta distribution parameters. A "
      "beta distribution must be configured by exactly four real numbers in a "
      "betapdf...end block." },
    { MsgKey::WRONGGAMMAPDF, "Wrong number of gamma distribution parameters. A "
      "gamma distribution must be configured by exactly two real numbers in a "
      "gammapdf...end block." },
    { MsgKey::WRONGGAUSSIAN, "Wrong number of Gaussian distribution "
      "parameters. A Gaussian distribution must be configured by exactly 2 "
      "real numbers in a gaussian...end block." },
    { MsgKey::NEGATIVEPARAM, "Negative distribution parameter (e.g., variance, "
      "shape, scale) specified configuring a probabililty distribution." },
    { MsgKey::NOTERMS, "Statistic requires at least one variable." },
    { MsgKey::NOSAMPLES, "PDF requires at least one sample space variable." },
    { MsgKey::INVALIDSAMPLESPACE, "PDF sample space specification incorrect. A "
      "non-empty list of sample space variables, must be followed by a "
      "colon, followed by a non-empty list of bin sizes (reals numbers), e.g., "
      "\"(x y : 0.1 0.2)\"" },
    { MsgKey::MALFORMEDSAMPLE, "A PDF sample space variable must be a single "
      "upper or lowercase letter optionally followed by an integer. "
      "Multiple variables, specifying a multi-dimensional sample space, must "
      "be separated by white spaces." },
    { MsgKey::INVALIDBINSIZE, "PDF sample space bin size(s) specification "
      "incorrect. A non-empty list of sample space variables, must be followed "
      "by a colon, followed by a non-empty list of bin sizes (real numbers), "
      "e.g., \"(x y : 0.1 0.2)\"" },
    { MsgKey::INVALIDEXTENT, "PDF sample space extents specification "
      "incorrect. The semi-colon following the list of bin sizes, must be "
      "followed by a non-empty list of extents (real numbers), e.g., \"(x y : "
      "0.1 0.2 ; 0.0 1.0 0.2 0.9)\". The number of real numbers representing "
      "the sample space extents must be exactly twice the number of sample "
      "space dimensions, i.e., in this 2D example 4 (2 pairs)." },
    { MsgKey::EXTENTLOWER, "PDF sample space extents must be a pair of a "
      "smaller and a larger numerical value, in that order." },
    { MsgKey::NOBINS, "Need at least one sample space bin size, followed by a "
      "colon, in a PDF specification." },
    { MsgKey::ZEROBINSIZE, "Sample space bin size must be a real number and "
      "greater than zero." },
    { MsgKey::MAXSAMPLES, "The maximum number of sample space variables for a "
      "joint PDF is 3." },
    { MsgKey::MAXBINSIZES, "The maximum number of bins sizes for a joint PDF "
      "is 3."},
    { MsgKey::MAXEXTENTS, "The maximum number of optional sample space extents "
      "for a joint PDF is 3 pairs."},
    { MsgKey::BINSIZES, "The number of sample space variables for a PDF must "
      "equal the number of bin sizes given." },
    { MsgKey::PDF, "Syntax error while parsing PDF specification." },
    { MsgKey::PDFEXISTS, "PDF already exists. PDF identifiers must be unique."},
    { MsgKey::BADPRECISION, "Precision specification invalid. It should be a "
      "positive integer or the word \'max\', selecting the maximum number of "
      "digits for the underyling floating point type."},
    { MsgKey::BOUNDS, "Specified value out of bounds. For the bounds on a "
      "keyword, run '<executable> -H <keyword>'."},
    { MsgKey::PRECISIONBOUNDS, "Precision specification out of bounds. It "
      "should be a positive integer between 1 and the maximum number of digits "
      "for the underyling floating point type on the machine. (Set \'max\' for "
      "the maximum.)"},
    { MsgKey::UNFINISHED, "Block started but not finished by the 'end' "
      "keyword." },
    { MsgKey::VORTICAL_UNFINISHED, "Specifying the vortical flow test problem "
      "requires the specification of parameters alpha, beta, and p0. The error"
      "is in the block finished above the line above." },
    { MsgKey::ENERGY_UNFINISHED, "Specifying the nonlinear energy growth test "
      "problem requires the specification of parameters alpha, betax, betay, "
      "betaz, ce, kappa, and r0. The error is in the block finished above the "
      "line above."},
    { MsgKey::RT_UNFINISHED, "Specifying Reyleigh-Taylor test problem "
      "requires the specification of parameters alpha, betax, betay, betaz, "
      "kappa, r0, and p0. The error is in the block finished above the line "
      "above."},
    { MsgKey::BC_EMPTY, "Error in the preceding block. Empty boundary "
      "condition specifications, e.g., 'sideset end', are not allowed." },
    { MsgKey::WRONGSIZE, "Error in the preceding line or block. The size of "
      "the parameter vector is incorrect." },
    { MsgKey::HYDROTIMESCALES, "Error in the preceding line or block. "
      "Specification of a 'hydrotimescales' vector missing." },
    { MsgKey::HYDROPRODUCTIONS, "Error in the preceding line or block. "
      "Specification of a 'hydroproductions' vector missing." },
    { MsgKey::POSITION_DEPVAR, "Error in the preceding line or block. "
      "Specification of a dependent variable, configured as a coupled position "
      "model, is missing. Specify a dependent variable in an equation block "
      "as, e.g., depvar x, then use 'position x' within the block in question, "
      "e.g., velocity." },
    { MsgKey::DISSIPATION_DEPVAR, "Error in the preceding line or block. "
      "Specification of a dependent variable, configured as a coupled "
      "dissipation model, is missing. Specify a dependent variable in an "
      "equation block as, e.g., depvar x, then use 'dissipation x' within the "
      "block in question, e.g., velocity." },
    { MsgKey::MIXMASSFRACBETA_DEPVAR, "Error in the preceding line or block. "
      "Specification of a dependent variable, configured as a coupled "
      "mass fraction model, is missing. Specify a dependent variable in an "
      "equation block as, e.g., depvar x, then use 'massfraction x' within the "
      "block in question, e.g., velocity." },
    { MsgKey::VELOCITY_DEPVAR, "Error in the preceding line or block. "
      "Specification of a dependent variable, configured as a coupled velocity "
      "model, is missing. Specify a dependent variable in an equation block "
      "as, e.g., depvar u, then use 'velocity u' within the block in question, "
      "e.g., position." },
    { MsgKey::POSITION_MISSING, "Specification for a position model missing." },
    { MsgKey::VELOCITY_MISSING, "Specification for a velocity model missing." },
    { MsgKey::DISSIPATION_MISSING,
      "Specification for a dissipation model missing." },
    { MsgKey::MIXDIR_RHO,
      "The MixDirichlet SDE parameter vector rho is inconsistent. Its size "
      "must be ncomp-1 and must be listed in non-decreasing order." },
    { MsgKey::T0REFODD, "Error in the preceding line or block. "
      "The number of edge-nodes, marking edges as pairs of nodes, used for "
      "explicit tagging of edges for initial mesh refineoment is odd (it must "
      "be even)." },
    { MsgKey::T0REFNOOP, "Initial (t<0) mesh refinement configuration will be a"
      " no-op. Initial mesh refinement requires in the amr ... end block: (1) "
      "'" +  kw::amr_t0ref::string() + " true' and at least one initial "
      "refinement type, e.g., '" + kw::amr_initial::string() + ' ' +
      kw::amr_uniform::string() + "'." },
    { MsgKey::DTREFNOOP, "Mesh refinement configuration for t>0 will be a "
      "no-op. During-timestepping (t>0) mesh refinement configuration "
      "requires in the amr ... end block: (1) '" + kw::amr_dtref::string() +
      " true' and (2) a specification of at least one refinement variable, "
      "e.g., '" + kw::amr_refvar::string() + " c end'." },
    { MsgKey::CHARMARG, "Arguments starting with '+' are assumed to be inteded "
      "for the Charm++ runtime system. Did you forget to prefix the command "
      "line with charmrun? If this warning persists even after running with "
      "charmrun, then Charm++ does not understand it either. See the Charm++ "
      "manual at http://charm.cs.illinois.edu/manuals/html/charm++/"
      "manual.html." },
    { MsgKey::OPTIONAL, "This is not really an error message and thus it "
      "should not be used as one. But its key can be used to indicate "
      "something optional (which is not an error), which in some situations is "
      "not optional (which is an error)." }
  };

  //! Parser error and warning message handler.
  //! \details This function is used to associated and dispatch an error or a
  //!   warning during parsing. After finding the error message corresponding to
  //!   a key, it pushes back the message to a std::vector of std::string, which
  //!   then will be diagnosed later by tk::FileParser::diagnostics. The
  //!   template arguments define (1) the grammar stack (Stack, a tagged tuple)
  //!   to operate on, (2) the message type (error or warning), and (3) the
  //!   message key used to look up the error message associated with the key.
  //! \param[in,out] stack Grammar stack (a tagged tuple) to operate on
  //! \param[in] in Last parsed PEGTL input token (can be empty, depending on
  //!   what context this function gets called.
  template< class Stack, MsgType type, MsgKey key, class Input >
  static void Message( Stack& stack, const Input& in ) {
    const auto& msg = message.find(key);
    if (msg != message.end()) {
      std::stringstream ss;
      const std::string typestr( type == MsgType::ERROR ? "Error" : "Warning" );
      auto pos = in.position();
      if (!in.empty()) {
        ss << typestr << " while parsing '" << in.string() << "' at "
           << pos.line << ',' << pos.byte_in_line << ". " << msg->second;
      } else {
        ss << typestr << " while parsing at " << pos.line << ','
           << pos.byte_in_line << ". " << msg->second;
      }
      stack.template push_back< tag::error >( ss.str() );
    } else {
      stack.template push_back< tag::error >
        ( std::string("Unknown parser ") +
          (type == MsgType::ERROR ? "error" : "warning" ) +
          " with no location information." );
    }
  }

  #if defined(__clang__)
    #pragma clang diagnostic push
    #pragma clang diagnostic ignored "-Wunused-local-typedef"
  #elif defined(STRICT_GNUC)
    #pragma GCC diagnostic push
    #pragma GCC diagnostic ignored "-Wunused-local-typedefs"
  #endif
  //! Compile-time test functor verifying that type U is a keyword
  //! \details This functor is used for triggering a compiler error if any of
  //!   the expected option values is not in the keywords pool of the grammar.
  //!   It is used inside of a brigand::for_each to run a compile-time loop
  //!   over an type sequence, e.g., a list, which verifies that each type in
  //!   the list is a valid keyword that defines the type 'pegtl_string'.
  //!  \see kw::keyword in Control/Keyword.h
  //!  \see e.g. store_option
  template< template< class > class use >
  struct is_keyword {
    template< typename U > void operator()( brigand::type_<U> ) {
      // Attempting to define the type below accomplishes triggering an error if
      // the type does not define pegtl_string. The compiler, however, does not
      // see that far, and generates a warning: unused type alias 'kw', so we
      // ignore it around this template.
      using kw = typename use< U >::pegtl_string;
    }
  };
  #if defined(__clang__)
    #pragma clang diagnostic pop
  #elif defined(STRICT_GNUC)
    #pragma GCC diagnostic pop
  #endif

  #if defined(__clang__)
    #pragma clang diagnostic push
    #pragma clang diagnostic ignored "-Wunused-template"
  #endif
  //! \brief Put option (i.e., a tk::Toggle) in grammar state (or stack) at a
  //!   position given by tags
  //! \details This function is used to store an option (an object deriving from
  //!   tk::Toggle) into the grammar stack. See walker::ctr::DiffEq for an
  //!   example specialization of tk::Toggle to see how an option is created
  //!   from tk::Toggle.) The grammar stack is a hiearchical tagged tuple and
  //!   the variadic list of template arguments, tags..., are used to specify
  //!   a series tags (empty structs, see Control/Tags.h) addressing a
  //!   particular field of the tagged tuple, i.e., one tag for every additional
  //!   depth level.
  //! \param[in,out] stack Grammar stack (a tagged tuple) to operate on
  //! \param[in] in Last parsed PEGTL input token
  //! \param[in] defaults Reference to a copy of the full grammar stack at the
  //!   initial state, i.e., containing the defaults for all of its fields. This
  //!   is used to detect if the user wants to overwrite an option value that
  //!   has already been set differently from the default
  template< class Stack, template< class > class use, class Option,
            class DefaultStack, class Input, class... tags >
  static void store_option( Stack& stack,
                            const Input& in,
                            const DefaultStack& defaults ) {
    Option opt;
    auto value = in.string();
    if (opt.exist(value)) {
      auto pos = in.position();
      // Emit warning on overwriting a non-default option value. This is
      // slightly inelegant. To be more elegant, we could simply call Message()
      // here, but the warning message can be more customized here (inside of
      // this function) and thus produces a more user-friendly message, compared
      // to a static message that Message() operates with due to its generic
      // nature. Instead, we emit this more user-friendly message here
      // (during parsing), instead of after parsing as part of the final parser-
      // diagnostics. We still provide location information here though.
      if (stack.template get< tags... >() != opt.value( value ) &&
          stack.template get< tags... >() != defaults.template get< tags... >())
        g_print << "\n>>> WARNING: Multiple definitions for '"
                << opt.group() << "' option. Overwriting '"
                << opt.name( stack.template get< tags... >() ) << "' with '"
                << opt.name( opt.value( value ) ) << "' at "
                << pos.line << ',' << pos.byte_in_line << ".\n\n";
      stack.template get< tags... >() = opt.value( value );
    } else {
      Message< Stack, ERROR, MsgKey::NOOPTION >( stack, in );
    }
    // trigger error at compile-time if any of the expected option values
    // is not in the keywords pool of the grammar
    brigand::for_each< typename Option::keywords >( is_keyword< use >() );
  }
  #if defined(__clang__)
    #pragma clang diagnostic pop
  #endif

  // Common PEGTL actions (PEGTL actions reused by multiple grammars)

  //! PEGTL action base: do nothing by default
  //! \details This base is specialized to different actions duing parsing.
  template< typename Rule >
  struct action : pegtl::nothing< Rule > {};

  //! Helper for calling action::apply for multiple actions
  template< typename... As >
  struct call {
    template< typename Input, typename State >
    static void apply( const Input& in, State& state ) {
        using swallow = bool[];
        (void)swallow{ ( action< As >::apply( in, state ), true )..., true };
     }
  };

  //! Rule used to trigger action(s) for a rule
  template< class rule, class... actions >
  struct act : rule {};

  //! \details Specialization of action for act< rule, actions... >
  template< class rule, class... actions >
  struct action< act< rule, actions... > > : call< actions... > {};

  //! Rule used to trigger action
  template< MsgType, MsgKey > struct msg : pegtl::success {};
  //! Error message dispatch
  //! \details This struct and its apply function are used to dispatch a message
  //!   (e.g., error, waring) from the parser. It is simply an interface to
  //!   Message. See This struct is practically used as a functor, i.e., a
  //!   struct or class that defines the function call operator, but instead the
  //!   function call operator, PEGTL uses the apply() member function for the
  //!   actions. Thus this struct can be passed to, i.e., specialize a template,
  //!   such as tk::grm::unknown, injecting in it the desired behavior.
  template< MsgType type, MsgKey key >
  struct action< msg< type, key > > {
    template< typename Input, typename Stack >
    static void apply( const Input& in, Stack& stack ) {
      Message< Stack, type, key >( stack, in );
    }
  };

  //! Rule used to trigger action
  template< typename tag, typename... tags > struct Set : pegtl::success {};
  //! Put value in state at position given by tags without conversion
  //! \details This struct and its apply function are used as a functor-like
  //!    wrapper for calling the set member function of the underlying grammar
  //!    stack, tk::Control::set.
  template< typename tag, typename... tags >
  struct action< Set< tag, tags... > > {
    template< typename Input, typename Stack >
    static void apply( const Input& in, Stack& stack ) {
      stack.template get< tag, tags... >() = in.string();
    }
  };

  //! Rule used to trigger action
  template< typename tag, typename... tags > struct Store : pegtl::success {};
  //! Put value in state at position given by tags with conversion
  //! \details This struct and its apply function are used as a functor-like
  //!    wrapper for calling the store member function of the underlying grammar
  //!    stack, tk::Control::store.
  template< typename tag, typename... tags >
  struct action< Store< tag, tags... > > {
    template< typename Input, typename Stack >
    static void apply( const Input& in, Stack& stack ) {
      if (!in.string().empty())
        stack.template store< tag, tags... >( in.string() );
      else
        Message< Stack, ERROR, MsgKey::MISSING >( stack, in );
    }
  };

  //! Rule used to trigger action
  template< typename tag, typename... tags >
  struct Store_back : pegtl::success {};
  //! Convert and push back value to vector in state at position given by tags
  //! \details This struct and its apply function are used as a functor-like
  //!    wrapper for calling the store_back member function of the underlying
  //!    grammar stack, tk::Control::store_back.
  template< typename tag, typename...tags >
  struct action< Store_back< tag, tags... > > {
    template< typename Input, typename Stack >
    static void apply( const Input& in, Stack& stack ) {
      stack.template store_back< tag, tags... >( in.string() );
    }
  };

  //! Rule used to trigger action
  template< typename tag, typename... tags >
  struct Store_back_back : pegtl::success {};
  //! \brief Convert and push back value to vector of back of vector in state at
  //!    position given by tags
  //! \details This struct and its apply function are used as a functor-like
  //!    wrapper for calling the store_back_back member function of the
  //!    underlying grammar stack, tk::Control::store_back_back.
  template< typename tag, typename...tags >
  struct action< Store_back_back< tag, tags... > > {
    template< typename Input, typename Stack >
    static void apply( const Input& in, Stack& stack ) {
      stack.template store_back_back< tag, tags... >( in.string() );
    }
  };

  //! Rule used to trigger action
  template< typename tag, typename... tags >
  struct Store_back_back_back : pegtl::success {};
  //! \brief Convert and push back value to vector of back of vector of back of
  //!   vector in state at position given by tags
  //! \details This struct and its apply function are used as a functor-like
  //!    wrapper for calling the store_back_back_back member function of the
  //!    underlying grammar stack, tk::Control::store_back_back_back.
  template< typename tag, typename...tags >
  struct action< Store_back_back_back< tag, tags... > > {
    template< typename Input, typename Stack >
    static void apply( const Input& in, Stack& stack ) {
      stack.template store_back_back_back< tag, tags... >( in.string() );
    }
  };

  //! Rule used to trigger action
  template< typename... tags >
  struct Invert_switch : pegtl::success {};
  //! Invert bool in switch at position given by tags
  //! \details This struct and its apply function are used as a functor-like
  //!    wrapper for setting a boolean value to true in the underlying grammar
  //!    stack via the member function tk::Control::set.
  template< typename... tags >
  struct action< Invert_switch< tags... > > {
    template< typename Input, typename Stack >
    static void apply( const Input&, Stack& stack ) {
<<<<<<< HEAD
      stack.template get< tags... >() = true;
=======
      stack.template set< tags... >( !stack.template get< tags... >() );
>>>>>>> eabf048a
    }
  };

  //! Rule used to trigger action
  template< template < class > class use, class Option,
            typename tag, typename... tags >
  struct store_back_option : pegtl::success {};
  //! Push back option to vector in state at position given by tags
  //! \details This struct and its apply function are used as a functor-like
  //!   wrapper for pushing back an option (an object deriving from
  //!   tk::Toggle) into a vector in the grammar stack. See walker::ctr::DiffEq
  //!   for an example specialization of tk::Toggle to see how an option is
  //!   created from tk::Toggle. We also do a simple sanity check here testing
  //!   if the desired option value exist for the particular option type and
  //!   error out if there is a problem. Errors and warnings are accumulated
  //!   during parsing and diagnostics are given after the parsing is finished.
  template< template < class > class use, class Option,
            typename tag, typename... tags >
  struct action< store_back_option< use, Option, tag, tags... > > {
    template< typename Input, typename Stack >
    static void apply( const Input& in, Stack& stack ) {
      Option opt;
      if (opt.exist(in.string())) {
        stack.template push_back<tag,tags...>( opt.value( in.string() ) );
      } else {
        Message< Stack, ERROR, MsgKey::NOOPTION >( stack, in );
      }
      // trigger error at compile-time if any of the expected option values
      // is not in the keywords pool of the grammar
      brigand::for_each< typename Option::keywords >( is_keyword< use >() );
    }
  };

  //! Rule used to trigger action
  template< template < class > class use, class Option,
            typename tag, typename... tags >
  struct store_back_back_option : pegtl::success {};
  //! \brief Push back option to vector of back of vector in state at position
  //!   given by tags
  //! \details This struct and its apply function are used as a functor-like
  //!   wrapper for pushing back an option (an object deriving from
  //!   tk::Toggle) into the back of a vector of a vector in the grammar stack.
  //!   See walker::ctr::DiffEq for an example specialization of tk::Toggle to
  //!   see how an option is created from tk::Toggle. We also do a simple sanity
  //!   check here testing if the desired option value exist for the particular
  //!   option type and error out if there is a problem. Errors and warnings are
  //!   accumulated during parsing and diagnostics are given after the parsing
  //!   is finished. This functor is similar to store_back_option but pushes the
  //!   option back to a vector of a vector.
  template< template < class > class use, class Option,
            typename tag, typename... tags >
  struct action< store_back_back_option< use, Option, tag, tags... > > {
    template< typename Input, typename Stack >
    static void apply( const Input& in, Stack& stack ) {
      Option opt;
      if (opt.exist(in.string())) {
        stack.template push_back_back<tag,tags...>( opt.value( in.string() ) );
      } else {
        Message< Stack, ERROR, MsgKey::NOOPTION >( stack, in );
      }
      // trigger error at compile-time if any of the expected option values
      // is not in the keywords pool of the grammar
      brigand::for_each< typename Option::keywords >( is_keyword< use >() );
    }
  };

  //! Rule used to trigger action
  template< typename sel, typename vec, typename Tag, typename... Tags >
  struct insert_seed : pegtl::success {};
  //! \brief Convert and insert value to map at position given by tags
  //! \details This struct and its apply function are used as a functor-like
  //!   wrapper for inserting a value into a std::map behind a key in the
  //!   underlying grammar stack via the member function tk::Control::insert.
  //!   We detect a recently inserted key from the companion tuple field,
  //!   "selected vector", given by types, sel and vec, and use that key to
  //!   insert an associated value in a std::map addressed by tag and tags...,
  //!   requiring at least one tag to address the map. As an example, this is
  //!   used in parsing parameters associated to a particular random number
  //!   generator, such as seed. Example input file: "mkl_mcg59 seed 2134
  //!   uniform_method accurate end". The selected vector here is the
  //!   std::vector< tk::ctr::RNGType > under tag::sel.
  //! \see Example client-code: tk::rngsse::seed.
  template< typename sel, typename vec, typename Tag, typename...Tags >
  struct action< insert_seed< sel, vec, Tag, Tags... > > {
    template< typename Input, typename Stack >
    static void apply( const Input& in, Stack& stack ) {
      // get recently inserted key from < sel, vec >
      const auto& key = stack.template get< sel, vec >().back();
      stack.template
        insert_field< tag::seed, kw::seed::info::expect::type, Tag, Tags... >
                    ( key, in.string() );
    }
  };

  //! Rule used to trigger action
  template< template< class > class use, class Option,
            typename field, typename sel, typename vec,
            typename tag, typename... tags >
  struct insert_option : pegtl::success {};
  //! \brief Convert and insert option value to map at position given by tags
  //! \details This struct and its apply function are used as a functor-like
  //!   wrapper for converting and inserting an option in a std::map in the
  //!   grammar stack. An option is an object deriving from tk::Toggle. See,
  //!   e.g., walker::ctr::DiffEq for an example specialization of tk::Toggle to
  //!   see how an option is created from tk::Toggle.
  template< template< class > class use, class Option,
            typename field, typename sel, typename vec, typename tag,
            typename... tags >
  struct action< insert_option< use, Option, field, sel, vec, tag, tags... > > {
    template< typename Input, typename Stack >
    static void apply( const Input& in, Stack& stack ) {
      // get recently inserted key from <sel,vec>
      const auto& key = stack.template get< sel, vec >().back();
      stack.template
        insert_field< field, typename Option::EnumType, tag, tags... >
                    ( key, Option().value(in.string()) );
      // trigger error at compile-time if any of the expected option values
      // is not in the keywords pool of the grammar
      brigand::for_each< typename Option::keywords >( is_keyword< use >() );
    }
  };

  //! Rule used to trigger action
  template< typename prec > struct store_precision : pegtl::success {};
  //! \brief Set numeric precision for ASCII output of floating-point values
  //! \details This struct and its apply function are used as a functor-like
  //!   wrapper for setting the precision used for outputing floating-point
  //!   values into text files. We also make sure that the precision to be set
  //!   is between the correct bounds of the underlying floating-point type.
  //! \see kw::precision_info
  template< class prec >
  struct action< store_precision< prec > > {
    template< typename Input, typename Stack >
    static void apply( const Input& in, Stack& stack ) {
      using PrEx = kw::precision::info::expect;
      std::string low( in.string() );
      std::transform( begin(low), end(low), begin(low), ::tolower );
      if (low == "max") {
        const auto maxprec = PrEx::upper;
        stack.template get< tag::prec, prec >() = maxprec;
      } else {
        PrEx::type precision = std::cout.precision();  // set default
        try {   //try to convert matched str to int
          precision = std::stol( in.string() );
        }
        catch ( std::exception& ) {
          Message< Stack, ERROR, MsgKey::BADPRECISION >( stack, in );
        }
        // only set precision given if it makes sense
        if (precision >= PrEx::lower && precision <= PrEx::upper)
          stack.template get< tag::prec, prec >() = precision;
        else
          Message< Stack, WARNING, MsgKey::PRECISIONBOUNDS >( stack, in );
      }
    }
  };

  //! Rule used to trigger action
  struct helpkw : pegtl::success {};
  //! \brief Find keyword among all keywords and if found, store the keyword
  //!    and its info on which help was requested behind tag::helpkw in Stack
  //! \details This struct and its apply function are used as a functor-like
  //!    wrapper to search for a keyword in the pool of registered keywords
  //!    recognized by a grammar and store the keyword and its info on which
  //!    help was requested behind tag::helpkw. Note that this functor assumes
  //!    a specific location for the std::maps of the command-line and control
  //!    file keywords pools (behind tag::cmdinfo and tag::ctrinfo,
  //!    respectively), and for the keyword and its info on which help was
  //!    requested (behind tag::helpkw). This is the structure of CmdLine
  //!    objects, thus this functor should be called from command line parsers.
  template<>
  struct action< helpkw > {
    template< typename Input, typename Stack >
    static void apply( const Input& in, Stack& stack ) {
      const auto& cmdinfo = stack.template get< tag::cmdinfo >();
      const auto& ctrinfo = stack.template get< tag::ctrinfo >();
      auto it = cmdinfo.find( in.string() );
      if (it != cmdinfo.end()) {
        // store keyword and its info on which help was requested
        stack.template get< tag::helpkw >() = { it->first, it->second, true };
      } else {
        it = ctrinfo.find( in.string() );
        if (it != ctrinfo.end())
          // store keyword and its info on which help was requested
          stack.template get< tag::helpkw >() = { it->first, it->second, false };
        else
          Message< Stack, ERROR, MsgKey::KEYWORD >( stack, in );
      }
    }
  };

  //! Rule used to trigger action
  template< typename push > struct match_depvar : pegtl::success {};
  //! \brief Match depvar (dependent variable) to one of the selected ones
  //! \details This is used to check the set of dependent variables previously
  //!    assigned to registered differential equations (or models).
  template< class push >
  struct action< match_depvar< push > > {
    template< typename Input, typename Stack >
    static void apply( const Input& in, Stack& stack ) {
      // convert matched string to char
      auto var = stack.template convert< char >( in.string() );
      // find matched variable in set of selected ones
      if (depvars.find( var ) != depvars.end())
        action< push >::apply( in, stack );
      else  // error out if matched var is not selected
        Message< Stack, ERROR, MsgKey::NOSUCHDEPVAR >( stack, in );
    }
  };

  //! Rule used to trigger action
  struct match_pdfname : pegtl::success {};
  //! \brief Match PDF name to the registered ones
  //! \details This is used to check the set of PDF names dependent previously
  //!    registered to make sure all are unique.
  template<>
  struct action< match_pdfname > {
    template< typename Input, typename Stack >
    static void apply( const Input& in, Stack& stack ) {
      // find matched name in set of registered ones
      if (pdfnames.find( in.string() ) == pdfnames.end()) {
        pdfnames.insert( in.string() );
        stack.template
          push_back< tag::cmd, tag::io, tag::pdfnames >( in.string() );
      }
      else  // error out if name matched var is already registered
        Message< Stack, ERROR, MsgKey::PDFEXISTS >( stack, in );
    }
  };

  //! Rule used to trigger action
  template< template< class > class use, class Option, typename sel,
            typename vec, typename... tags >
  struct check_store_option : pegtl::success {};
  //! Put option in state at position given by tags if among the selected
  template< template < class > class use, class Option, typename sel,
            typename vec, typename... tags >
  struct action< check_store_option< use, Option, sel, vec, tags... > > {
    template< typename Input, typename Stack >
    static void apply( const Input& in, Stack& stack ) {
      // error out if chosen item does not exist in selected vector
      bool exists = false;
      for (const auto& r : stack.template get< sel, vec >()) {
        // cppcheck-suppress useStlAlgorithm
        if (Option().value(in.string()) == r) exists = true;
      }
      if (exists)
        action< store_back_option< use, Option, tags... > >::apply( in, stack );
      else
        Message< Stack, ERROR, MsgKey::NOTSELECTED >( stack, in );
    }
  };

  //! Rule used to trigger action
  struct add_depvar : pegtl::success {};
  //! Add depvar (dependent variable) to the selected ones
  template<>
  struct action< add_depvar > {
    template< typename Input, typename Stack >
    static void apply( const Input& in, Stack& stack ) {
      // convert matched string to char
      auto newvar = stack.template convert< char >( in.string() );
      // put in new dependent variable to set of already selected ones
      if (depvars.find( newvar ) == depvars.end())
        depvars.insert( newvar );
      else  // error out if depvar is already taken
        Message< Stack, ERROR, MsgKey::EXISTS >( stack, in );
    }
  };

  //! Rule used to trigger action
  template< class keyword, typename tag, typename... tags >
  struct check_lower_bound : pegtl::success {};
  //! Check if value is larger than lower bound
  template< class keyword, typename tag, typename... tags >
  struct action< check_lower_bound< keyword, tag, tags... > > {
    template< typename Input, typename Stack >
    static void apply( const Input& in, Stack& stack ) {
      auto lower = keyword::info::expect::lower;
      auto val = stack.template get< tag, tags... >();
      if (val < lower) Message< Stack, WARNING, MsgKey::BOUNDS >( stack, in );
    }
  };

  //! Rule used to trigger action
  template< class keyword, typename tag, typename... tags >
  struct check_upper_bound : pegtl::success {};
  //! Check if value is lower than upper bound
  template< class keyword, typename tag, typename... tags >
  struct action< check_upper_bound< keyword, tag, tags... > > {
    template< typename Input, typename Stack >
    static void apply( const Input& in, Stack& stack ) {
      auto upper = keyword::info::expect::upper;
      auto val = stack.template get< tag, tags... >();
      if (val > upper) Message< Stack, WARNING, MsgKey::BOUNDS >( stack, in );
    }
  };

  //! Rule used to trigger action
  template< typename tag, typename... tags >
  struct start_vector : pegtl::success {};
  //! Start new vector in vector
  template< class tag, class... tags >
  struct action< start_vector< tag, tags... > > {
    template< typename Input, typename Stack >
    static void apply( const Input&, Stack& stack ) {
      stack.template push_back< tag, tags... >();
    }
  };

  //! Rule used to trigger action
  template< typename tag, typename... tags >
  struct start_vector_back : pegtl::success {};
  //! Start new vector in back of a vector
  template< class tag, class... tags >
  struct action< start_vector_back< tag, tags... > > {
    template< typename Input, typename Stack >
    static void apply( const Input&, Stack& stack ) {
      // no arg: use default ctor
      stack.template push_back_back< tag, tags... >();
    }
  };

  //! Rule used to trigger action
  template< typename tk::ctr::Moment, char var = '\0' >
  struct push_term : pegtl::success {};
  //! Add matched value as Term into vector of vector of statistics
  template< tk::ctr::Moment m, char var >
  struct action< push_term< m, var > > {
    template< typename Input, typename Stack >
    static void apply( const Input& in, Stack& stack ) {
      // If var is given, push var, otherwise push first char of value
      char v(var ? var : in.string()[0]);
      // Use a shorthand of reference to vector to push_back to
      auto& stats = stack.template get< tag::stat >();
      // Push term into current vector
      stats.back().emplace_back( tk::ctr::Term( v, field, m ) );
      // If central moment, trigger mean (in statistics)
      if (m == tk::ctr::Moment::CENTRAL) {
        tk::ctr::Term term( static_cast<char>(toupper(v)),
                            field,
                            tk::ctr::Moment::ORDINARY );
        stats.insert( stats.end()-1, tk::ctr::Product( 1, term ) );
      }
      field = 0;            // reset default field
    }
  };

  //! Rule used to trigger action
  template< tk::ctr::Moment m > struct push_sample : pegtl::success {};
  //! Add matched value as Term into vector of vector of PDFs
  template< tk::ctr::Moment m >
  struct action< push_sample< m > > {
    template< typename Input, typename Stack >
    static void apply( const Input& in, Stack& stack ) {
      // Use a shorthand of reference to vector to push_back to
      auto& pdf = stack.template get< tag::pdf >();
      // Error out if sample space already has at least 3 dimensions
      if ( pdf.back().size() >= 3 ) {
        Message< Stack, ERROR, MsgKey::MAXSAMPLES >( stack, in );
      }
      // Error out if matched sample space variable starts with a digit
      if ( std::isdigit(in.string()[0]) )
        Message< Stack, ERROR, MsgKey::MALFORMEDSAMPLE >( stack, in );
      // Push term into current vector
      pdf.back().emplace_back( tk::ctr::Term( in.string()[0], field, m ) );
      // If central moment, trigger estimation of mean (in statistics)
      if (m == tk::ctr::Moment::CENTRAL) {
        tk::ctr::Term term( static_cast<char>(toupper(in.string()[0])),
                            field,
                            tk::ctr::Moment::ORDINARY );
        auto& stats = stack.template get< tag::stat >();
        if (!stats.empty())
          stats.insert( stats.end()-1, tk::ctr::Product( 1, term ) );
        else
          stats.emplace_back( tk::ctr::Product( 1, term ) );
      }
      field = 0;            // reset default field
    }
  };

  //! Rule used to trigger action
  struct push_binsize : pegtl::success {};
  //! Push matched value into vector of vector binsizes
  template<>
  struct action< push_binsize > {
    template< typename Input, typename Stack >
    static void apply( const Input& in, Stack& stack ) {
      // Use a shorthand of reference to vector to push_back to
      auto& bins = stack.template get< tag::discr, tag::binsize >().back();
      // Error out if binsize vector already has at least 3 dimensions
      if ( bins.size() >= 3 ) {
        Message< Stack, ERROR, MsgKey::MAXBINSIZES >( stack, in );
      }
      // Push term into vector if larger than zero
      const auto& binsize = stack.template convert< tk::real >( in.string() );
      if ( !(binsize > std::numeric_limits< tk::real >::epsilon()) )
        Message< Stack, ERROR, MsgKey::ZEROBINSIZE >( stack, in );
      else
        bins.emplace_back( binsize );
    }
  };

  //! Rule used to trigger action
  struct push_extents : pegtl::success {};
  //! Push matched value into vector of PDF extents
  template<>
  struct action< push_extents > {
    template< typename Input, typename Stack >
    static void apply( const Input& in, Stack& stack ) {
      // Use a shorthand of reference to vector to push_back to
      auto& vec = stack.template get< tag::discr, tag::extent >().back();
      // Error out if extents vector already has at least 3 pairs
      if (vec.size() >= 6)
        Message< Stack, ERROR, MsgKey::MAXEXTENTS >( stack, in );
      // Error out if extents vector already has the enough pairs to match the
      // number of sample space dimensions
      if (vec.size() >=
          stack.template get< tag::discr, tag::binsize >().back().size() * 2) {
        Message< Stack, ERROR, MsgKey::INVALIDEXTENT >( stack, in );
      }
      // Push extent into vector
      vec.emplace_back( stack.template convert< tk::real >( in.string() ) );
    }
  };

  //! Rule used to trigger action
  template< class eq, class param > struct check_vector : pegtl::success {};
  //! Check parameter vector
  template< class eq, class param >
  struct action< check_vector< eq, param > > {
    template< typename Input, typename Stack >
    static void apply( const Input&, Stack& ) {}
  };

  //! Rule used to trigger action
  template< class eq, class param > struct check_spikes : pegtl::success {};
  //! Check if the spikes parameter vector specifications are correct
  //! \details Spikes are used to specify sample-space locations and relative
  //!    probability heights for a joint-delta PDF.
  template< class eq, class param >
  struct action< check_spikes< eq, param > > {
    template< typename Input, typename Stack >
    static void apply( const Input& in, Stack& stack ) {
      const auto& spike =
        stack.template get< tag::param, eq, param >().back().back();
      // Error out if the number of spikes-vector is odd
      if (spike.size() % 2)
        Message< Stack, ERROR, MsgKey::ODDSPIKES >( stack, in );
      // Error out if the sum of spike heights does not add up to unity, but
      // only if the spike block is not empty (an empty spike..end block
      // is okay and is used to specify no delta spikes for a dependent
      // variable).
      if (!spike.empty()) {
        tk::real sum = 0.0;
        for (std::size_t i=1; i<spike.size(); i+=2)  // every even is a height
          sum += spike[i];
        if (std::abs(sum-1.0) > std::numeric_limits< tk::real >::epsilon())
          Message< Stack, ERROR, MsgKey::HEIGHTSPIKES >( stack, in );
      }
    }
  };

  //! Rule used to trigger action
  template< class eq, class param > struct check_betapdfs : pegtl::success {};
  //! Check if the betapdf parameter vector specifications are correct
  //! \details Betapdf vectors are used to configure univariate beta
  //!   distributions.
  template< class eq, class param >
  struct action< check_betapdfs< eq, param > > {
    template< typename Input, typename Stack >
    static void apply( const Input& in, Stack& stack ) {
      const auto& betapdf =
        stack.template get< tag::param, eq, param >().back().back();
      // Error out if the number parameters is not four
      if (betapdf.size() != 4)
        Message< Stack, ERROR, MsgKey::WRONGBETAPDF >( stack, in );
    }
  };

  //! Rule used to trigger action
  template< class eq, class param > struct check_gammapdfs : pegtl::success {};
  //! Check if the gammapdf parameter vector specifications are correct
  //! \details gammapdf vectors are used to configure univariate gamma
  //!   distributions.
  template< class eq, class param >
  struct action< check_gammapdfs< eq, param > > {
    template< typename Input, typename Stack >
    static void apply( const Input& in, Stack& stack ) {
      const auto& gamma =
        stack.template get< tag::param, eq, param >().back().back();
      // Error out if the number parameters is not two
      if (gamma.size() != 2)
        Message< Stack, ERROR, MsgKey::WRONGGAMMAPDF >( stack, in );
      // Error out if the specified shape or scale parameter negative
      if (gamma[0] < 0.0 || gamma[1] < 0.0)
        Message< Stack, ERROR, MsgKey::NEGATIVEPARAM >( stack, in );
    }
  };

  //! Rule used to trigger action
  template< class eq, class param > struct check_gaussians : pegtl::success {};
  //! Check if the Gaussian PDF parameter vector specifications are correct
  //! \details Gaussian vectors are used to configure univariate Gaussian
  //!   distributions.
  template< class eq, class param >
  struct action< check_gaussians< eq, param > > {
    template< typename Input, typename Stack >
    static void apply( const Input& in, Stack& stack ) {
      const auto& gaussian =
        stack.template get< tag::param, eq, param >().back().back();
      // Error out if the number parameters is not two
      if (gaussian.size() != 2)
        Message< Stack, ERROR, MsgKey::WRONGGAUSSIAN >( stack, in );
      // Error out if the specified variance is negative
      if (gaussian.back() < 0.0)
        Message< Stack, ERROR, MsgKey::NEGATIVEPARAM >( stack, in );
    }
  };

  //! Rule used to trigger action
  struct check_expectation : pegtl::success {};
  //! Check if there is at least one variable in expectation
  template<>
  struct action< check_expectation > {
    template< typename Input, typename Stack >
    static void apply( const Input& in, Stack& stack ) {
      if (stack.template get< tag::stat >().back().empty())
        Message< Stack, ERROR, MsgKey::NOTERMS >( stack, in );
    }
  };

  //! Rule used to trigger action
  struct check_binsizes : pegtl::success {};
  //! Check if the number of binsizes equal the PDF sample space variables
  template<>
  struct action< check_binsizes > {
    template< typename Input, typename Stack >
    static void apply( const Input& in, Stack& stack ) {
      if (stack.template get< tag::pdf >().back().size() !=
          stack.template get< tag::discr, tag::binsize >().back().size())
          Message< Stack, ERROR, MsgKey::BINSIZES >( stack, in );
    }
  };

  //! Rule used to trigger action
  struct check_extents : pegtl::success {};
  //! Check if the number of extents equal 2 * the PDF sample space variables
  template<>
  struct action< check_extents > {
    template< typename Input, typename Stack >
    static void apply( const Input& in, Stack& stack ) {
      // Use a shorthand to extents vector
      const auto& e = stack.template get< tag::discr, tag::extent >().back();
      // Check if the number of extents are correct
      if (!e.empty() &&
          e.size() !=
            stack.template get< tag::discr, tag::binsize >().back().size()*2)
        Message< Stack, ERROR, MsgKey::INVALIDEXTENT >( stack, in );
      // Check if the lower extents are indeed lower than the higher extents
      if (e.size() > 1 && e[0] > e[1])
        Message< Stack, ERROR, MsgKey::EXTENTLOWER >( stack, in );
      if (e.size() > 3 && e[2] > e[3])
        Message< Stack, ERROR, MsgKey::EXTENTLOWER >( stack, in );
      if (e.size() > 5 && e[4] > e[5])
        Message< Stack, ERROR, MsgKey::EXTENTLOWER >( stack, in );
    }
  };

  //! Rule used to trigger action
  struct check_samples : pegtl::success {};
  //! Check if there is at least one sample space variable in PDF
  template<>
  struct action< check_samples > {
    template< typename Input, typename Stack >
    static void apply( const Input& in, Stack& stack ) {
      if (stack.template get< tag::pdf >().back().empty())
        Message< Stack, ERROR, MsgKey::NOSAMPLES >( stack, in );
    }
  };

  //! Rule used to trigger action
  struct save_field : pegtl::success {};
  //! Save field ID to parser's state so push_term can pick it up
  template<>
  struct action< save_field > {
    template< typename Input, typename Stack >
    static void apply( const Input& in, Stack& stack ) {
      // field ID numbers start at 0
      auto f = stack.template convert< long >( in.string() ) - 1;
      if (f < 0)
        Message< Stack, ERROR, MsgKey::POSITIVECOMPONENT >( stack, in );
      field = static_cast< ncomp_t >( f );
    }
  };

  // Common grammar (grammar that is reused by multiple grammars)

  //! Read 'token' until 'erased' trimming, i.e., not consuming, 'erased'
  template< class token, class erased >
  struct trim :
         pegtl::seq< token,
                     pegtl::sor<
                       pegtl::until< pegtl::at< erased > >,
                       msg< ERROR, MsgKey::PREMATURE > > > {};

  //! Match unknown keyword and handle error
  template< MsgType type, MsgKey key >
  struct unknown :
         pegtl::pad< pegtl::seq< trim< pegtl::any, pegtl::space >,
                                 msg< type, key > >,
                     pegtl::blank,
                     pegtl::space > {};

  //! Match alias cmdline keyword
  //! \details An alias command line keyword is prefixed by a single dash, '-'.
  template< class keyword >
  struct alias :
         pegtl::seq<
           pegtl::one< '-' >,
           typename keyword::info::alias::type,
           pegtl::sor< pegtl::space,
                       msg< ERROR, MsgKey::ALIAS > >  > {};

  //! Match verbose cmdline keyword
  //! \details A verbose command line keyword is prefixed by a double-dash,
  //!   '--'.
  template< class keyword >
  struct verbose :
         pegtl::seq< pegtl::string<'-','-'>,
                     typename keyword::pegtl_string,
                     pegtl::space > {};

  //! Read keyword 'token' padded by blank at left and space at right
  template< class token >
  struct readkw :
         pegtl::pad< trim< token, pegtl::space >,
                     pegtl::blank,
                     pegtl::space > {};

  //! Read command line 'keyword' in verbose form, i.e., '--keyword'
  //! \details This version is used if no alias is defined for the given keyword
  template< class keyword, typename = void >
  struct readcmd :
         verbose< keyword > {};

  //! Read command line 'keyword' in either verbose or alias form
  //! \details This version is used if an alias is defined for the given
  //!   keyword, in which case either the verbose or the alias form of the
  //!   keyword is matched, i.e., either '--keyword' or '-a', where 'a' is the
  //!   single-character alias for the longer 'keyword'. This is a partial
  //!   specialization of the simpler verbose-only readcmd, which attempts to
  //!   find the typedef 'alias' in keyword::info. If it finds it, it uses this
  //!   specialization. If it fails, it is [SFINAE]
  //!   (http://en.cppreference.com/w/cpp/language/sfinae), and falls back to
  //!   the verbose-only definition. Credit goes to David Rodriguez at
  //!   stackoverflow.com. This allows not having to change this client-code to
  //!   the keywords definitions: a keyword either defines an alias or not, and
  //!   the grammar here will do the right thing: if there is an alias, it will
  //!   build the grammar that optionally parses for it.
  //! \see tk::if_
  //! \see Control/Keyword.h and Control/Keywords.h
  //! \see http://en.cppreference.com/w/cpp/language/sfinae
  //! \see http://stackoverflow.com/a/11814074
  template< class keyword >
  struct readcmd< keyword,
                  typename if_< false, typename keyword::info::alias >::type > :
         pegtl::sor< verbose< keyword >, alias< keyword > > {};

  //! \brief Scan input padded by blank at left and space at right and if it
  //!   matches 'keywords', apply 'actions'
  //! \details As opposed to scan_until this rule, allows multiple actions
  template< class keyword, class... actions >
  struct scan :
           pegtl::pad< act< trim< keyword, pegtl::space >, actions... >,
                       pegtl::blank,
                       pegtl::space > {};

  //! \brief Scan input padded by blank at left and space at right and if it
  //!   matches 'keywords', apply 'action'
  //! \details This version uses an additional custom end rule. As opposed
  //!   to scan, this rule allows an additional end-rule until which parsing is
  //!   continued. The additional custom end-rule is OR'd to pegtl::space.
  template< class keywords, class action, class end = pegtl::space >
  struct scan_until :
         pegtl::pad< act< trim< keywords, pegtl::sor< pegtl::space, end > >,
                          action >,
                     pegtl::blank,
                     pegtl::space > {};

  //! Parse comment: start with '#' until eol
  struct comment :
         pegtl::pad< trim< pegtl::one<'#'>, pegtl::eol >,
                     pegtl::blank,
                     pegtl::eol > {};

  //! Ignore comments and empty lines
  struct ignore :
         pegtl::sor< comment, pegtl::until< pegtl::eol, pegtl::space > > {};

  //! Parse a number: an optional sign followed by digits
  struct number :
         pegtl::seq< pegtl::opt< pegtl::sor< pegtl::one<'+'>,
                                             pegtl::one<'-'> > >,
                     pegtl::digit > {};

  //! Plow through 'tokens' until 'endkeyword'
  template< class endkeyword, typename... tokens >
  struct block :
         pegtl::until<
           readkw< typename endkeyword::pegtl_string >,
           pegtl::sor< comment,
                       tokens...,
                       unknown< ERROR, MsgKey::KEYWORD > > > {};

  //! Plow through vector of values between keywords 'key' and
  //!   'endkeyword', calling 'insert' for each if matches and allow comments
  //!   between values
  template< class key, class insert, class endkeyword,
            class starter, class value = number >
  // cppcheck-suppress syntaxError
  struct vector :
         pegtl::seq<
           act< readkw< typename key::pegtl_string >, starter >,
           pegtl::until< readkw< typename endkeyword::pegtl_string >,
                         pegtl::sor< comment,
                                     pegtl::plus< pegtl::space >,
                                     scan< value, insert >,
                                     unknown< ERROR, MsgKey::LIST > > > > {};

  //! \brief Scan string between characters 'lbound' and 'rbound' and if matches
  //!   apply action 'insert'
  template< class insert, char lbound = '"', char rbound = '"' >
  struct quoted :
         pegtl::if_must< pegtl::one< lbound >,
                         act< pegtl::sor< trim< pegtl::not_one< lbound >,
                                                pegtl::one< rbound > >,
                                          unknown< ERROR, MsgKey::QUOTED > >,
                              insert >,
                         pegtl::one< rbound > > {};

  //! Process 'keyword' and call its 'insert' action if matches 'kw_type'
  template< class keyword, class insert, class kw_type = pegtl::digit >
  struct process :
         pegtl::if_must<
           readkw< typename keyword::pegtl_string >,
           scan< pegtl::sor< kw_type, msg< ERROR, MsgKey::MISSING > >,
                 insert > > {};

  //! \brief Process command line 'keyword' and call its 'insert' action if
  //!   matches 'kw_type'
  template< template< class > class use, class keyword, class insert,
            class kw_type, class tag, class... tags>
  struct process_cmd :
         pegtl::if_must<
           readcmd< use< keyword > >,
           scan< pegtl::sor< kw_type, msg< ERROR, MsgKey::MISSING > >, insert >,
           typename std::conditional<
             tk::HasVarExpectLower< typename keyword::info >::value,
             check_lower_bound< keyword, tag, tags... >,
             pegtl::success >::type,
           typename std::conditional<
             tk::HasVarExpectUpper< typename keyword::info >::value,
             check_upper_bound< keyword, tag, tags... >,
             pegtl::success >::type > {};

  //! Process command line switch 'keyword'
  //! \details The value of a command line switch is a boolean, i.e., it can be
  //!    either set or unset.
  template< template< class > class use, class keyword, typename tag,
            typename... tags >
  struct process_cmd_switch :
         pegtl::seq<readcmd< use<keyword> >, Invert_switch< tag, tags... >> {};

  //! \brief Generic file parser entry point: parse 'keywords' and 'ignore'
  //!   until end of file
  template< typename keywords, typename... ign >
  struct read_file :
         pegtl::until< pegtl::eof,
                       pegtl::sor<
                         keywords,
                         ign...,
                         unknown< ERROR, MsgKey::KEYWORD > > > {};

  //! Process but ignore Charm++'s charmrun arguments starting with '+'
  struct charmarg :
         pegtl::seq< pegtl::one<'+'>,
                     unknown< WARNING, MsgKey::CHARMARG > > {};

  //! Generic string parser entry point: parse 'keywords' until end of string
  template< typename keywords >
  struct read_string :
         pegtl::until< pegtl::eof,
                       pegtl::sor<
                         keywords,
                         charmarg,
                         unknown< ERROR, MsgKey::KEYWORD > > > {};

  //! Insert RNG parameter
  //! \details A parameter here is always an option. An option is an object
  //!   deriving from tk::Toggle. See, e.g., walker::ctr::DiffEq for an example
  //!   specialization of tk::Toggle to see how an option is created from
  //!   tk::Toggle.
  template< template< class > class use, typename keyword,
            typename option, typename field, typename sel, typename vec,
            typename... tags >
  struct rng_option :
         process< keyword,
                  insert_option< use, option, field, sel, vec, tags... >,
                  pegtl::alpha > {};

  //! \brief Match fieldvar: a character, denoting a variable, optionally
  //!   followed by a digit
  template< typename var >
  struct fieldvar :
         pegtl::sor<
           pegtl::seq< var, act< pegtl::plus< pegtl::digit >, save_field > >,
           var > {};

  //! \brief Match  term: upper or lowercase fieldvar matched to selected
  //!    depvars for stats
  struct term :
         pegtl::sor<
           act< fieldvar< pegtl::upper >,
                match_depvar< push_term< tk::ctr::Moment::ORDINARY > > >,
           act< fieldvar< pegtl::lower >,
                match_depvar< push_term< tk::ctr::Moment::CENTRAL > > > > {};

  //! \brief sample space variable: fieldvar matched to selected depvars
  template< class c, tk::ctr::Moment m >
  struct sample_space_var :
         scan_until<
           fieldvar< c >,
           match_depvar< push_sample< m > >,
           pegtl::one<':'> > {};

  //! Match samples: sample space variables optionally separated by fillers
  struct samples :
         pegtl::sor<
           sample_space_var< pegtl::upper, tk::ctr::Moment::ORDINARY >,
           sample_space_var< pegtl::lower, tk::ctr::Moment::CENTRAL >
         > {};

  //! Match bin(sizes): real numbers as many sample space dimensions were given
  struct bins :
         pegtl::sor<
           scan_until< number, push_binsize, pegtl::one<')'> >,
           act< pegtl::until< pegtl::at< pegtl::one<')'> >, pegtl::any >,
                msg< ERROR, MsgKey::INVALIDBINSIZE > > > {};

  //! Plow through expectations between characters '<' and '>'
  struct parse_expectations :
         readkw< pegtl::seq< act< pegtl::one<'<'>, start_vector< tag::stat > >,
                             pegtl::until< pegtl::one<'>'>, term >,
                             check_expectation > > {};

  //! Match list of sample space variables with error checking
  struct sample_space :
         pegtl::seq<
           start_vector< tag::pdf >,
           pegtl::until< pegtl::one<':'>, samples >,
           check_samples > {};

  //! Match extents: optional user-specified extents of PDF sample space
  struct extents :
         pegtl::sor<
           scan_until< number, push_extents, pegtl::one<')'> >,
           act< pegtl::until< pegtl::at< pegtl::one<')'> >, pegtl::any >,
                msg< ERROR, MsgKey::INVALIDEXTENT > > > {};

  //! Match binsizes followed by optional extents with error checking
  struct bins_exts :
         pegtl::seq<
           start_vector< tag::discr, tag::binsize >,
           start_vector< tag::discr, tag::extent >,
           pegtl::until< pegtl::sor< pegtl::one<';'>,
                                     pegtl::at< pegtl::one<')'> > >,
                         bins >,
           pegtl::until< pegtl::one<')'>, extents >,
           check_binsizes,
           check_extents > {};

  //! \brief Match pdf description: name + sample space specification
  //! \details Example syntax (without the quotes): "name(x y z : 1.0 2.0 3.0)",
  //!    'name' is the name of the pdf, and x,y,z are sample space variables,
  //!    while 1.0 2.0 3.0 are bin sizes corresponding to the x y z sample space
  //!    dimensions, respectively.
  struct parse_pdf :
         readkw<
           pegtl::if_must<
             act< pegtl::seq< pegtl::identifier, pegtl::at< pegtl::one<'('> > >,
                  match_pdfname >,
             pegtl::sor< pegtl::one<'('>,
                         msg< ERROR, MsgKey::KEYWORD > >,
             pegtl::sor< pegtl::seq< sample_space, bins_exts >,
                         msg< ERROR, MsgKey::INVALIDSAMPLESPACE > > > > {};

  //! Match precision of floating-point numbers in digits (for text output)
  template< template< class > class use, class prec >
  struct precision :
         process< use< kw::precision >,
                  store_precision< prec >,
                  pegtl::alnum > {};

  //! Match control parameter, enforce bounds if defined
  template< typename keyword, class kw_type, typename... tags >
  struct control :
         pegtl::if_must<
           process< keyword, Store< tags... >, kw_type >,
           typename std::conditional<
             tk::HasVarExpectLower< typename keyword::info >::value,
             check_lower_bound< keyword, tags... >,
             pegtl::success >::type,
           typename std::conditional<
             tk::HasVarExpectUpper< typename keyword::info >::value,
             check_upper_bound< keyword, tags... >,
             pegtl::success >::type > {};

  //! Match discretization control parameter
  template< template< class > class use, typename keyword, typename Tag >
  struct discrparam :
           control< use< keyword >, pegtl::digit, tag::discr, Tag > {};

  //! Match component control parameter
  template< typename keyword, typename Tag >
  struct component :
         process< keyword,
                  Store_back< tag::component, Tag >,
                  pegtl::digit > {};

  //! Match interval control parameter
  template< typename keyword, typename Tag >
  struct interval :
         control< keyword, pegtl::digit, tag::interval, Tag > {};

  //! Parse statistics ... end block
  template< template< class > class use, template< class... Ts > class store >
  struct statistics :
         pegtl::if_must< readkw< typename use< kw::statistics >::pegtl_string >,
                         block< use< kw::end >,
                                interval< use< kw::interval >,
                                          tag::stat >,
                                process< use< kw::txt_float_format >,
                                         store< tk::ctr::TxtFloatFormat,
                                                tag::flformat,
                                                tag::stat >,
                                         pegtl::alpha >,
                                precision< use, tag::stat >,
                                parse_expectations > > {};

  //! Parse diagnostics ... end block
  template< template< class > class use, template< class... Ts > class store >
  struct diagnostics :
         pegtl::if_must< readkw< typename use< kw::diagnostics >::pegtl_string >,
                         block< use< kw::end >,
                                interval< use< kw::interval >,
                                          tag::diag >,
                                process< use< kw::txt_float_format >,
                                         store< tk::ctr::TxtFloatFormat,
                                                tag::flformat,
                                                tag::diag >,
                                         pegtl::alpha >,
                                process< use< kw::error >,
                                         store_back_option< use,
                                                            tk::ctr::Error,
                                                            tag::diag,
                                                            tag::error >,
                                         pegtl::alpha >,
                                precision< use, tag::diag > > > {};

  //! Match model parameter
  template< typename keyword, typename kw_type, typename model, typename Tag >
  struct parameter :
         control< keyword, kw_type, tag::param, model, Tag > {};

  //! Match rng parameter
  template< template< class > class use, typename keyword,
            typename option, typename model, typename... tags >
  struct rng :
         process< keyword,
                  check_store_option< use,
                                      option,
                                      tag::selected,
                                      tag::rng,
                                      tag::param, model, tags... >,
                  pegtl::alpha > {};

  //! Match rngs ... end block
  template< template< class > class use, class rngs >
  struct rngblock :
         pegtl::if_must< readkw< typename use< kw::rngs >::pegtl_string >,
                         block< use< kw::end >, rngs > > {};


  //! Match equation/model parameter vector
  //! \details This structure is used to match a keyword ... end block that
  //!   contains a list (i.e., a vector) of numbers. The keyword that starts the
  //!   block is passed in via the 'keyword' template argument. The 'store'
  //!   argument abstracts away a "functor" used to store the parsed values
  //!   (usually a push_back operaton on a std::vector. The 'start' argument
  //!   abstracts away the starter functor used to start the inserting operation
  //!   before parsing a value (usually a push_back on a vector using the
  //!   default value constructor). The 'check' argument abstracts away a
  //!   functor used to do error checking on the value parsed. Arguments 'eq'
  //!   and 'param' denote two levels of the hierarchy relative to tag::param,
  //!   at which the parameter vector lives. Example client-code: see
  //!   walker::deck::icbeta, or walker::deck::icdelta.
  template< template< class > class use,
            typename keyword,
            template< class, class... > class store,
            template< class, class... > class start,
            template< class, class > class check,
            typename eq,
            typename param >
  struct parameter_vector :
         pegtl::if_must< vector< keyword,
                                 store< tag::param, eq, param >,
                                 use< kw::end >,
                                 start< tag::param, eq, param > >,
                         check< eq, param > > {};

  //! Match equation/model option vector
  //! \details This structure is used to match a keyword ... end block that
  //!   contains a list (i.e., a vector) of numbers. The keyword that starts the
  //!   block is passed in via the 'keyword' template argument. The 'store'
  //!   argument abstracts away a "functor" used to store the parsed values
  //!   (e.g. a push_back operaton on a std::vector. The 'start' argument
  //!   abstracts away the starter functor used to start the inserting operation
  //!   before parsing a value (usually a push_back on a vector using the
  //!   default value constructor). The 'check' argument abstracts away a
  //!   functor used to do error checking on the value parsed. Arguments 'eq'
  //!   and 'param' denote two levels of the hierarchy relative to tag::param,
  //!   at which the parameter vector lives. Example client-code: see
  //!   walker::deck::sde_option_vector.
  template< template< class > class use,
            typename keyword,
            class option,
            template< class, class... > class store,
            template< class, class... > class start,
            template< class, class > class check,
            typename eq,
            typename param >
  struct option_vector :
         pegtl::if_must<
           vector<
             keyword,
             store_back_back_option< use, option, tag::param, eq, param >,
             use< kw::end >,
             start< tag::param, eq, param >,
             pegtl::alpha >,
           check< eq, param > > {};

  //! Match model parameter dependent variable
  template< template< class > class use, typename model, typename Tag >
  struct depvar :
         pegtl::if_must<
           readkw< typename use< kw::depvar >::pegtl_string >,
           scan< pegtl::sor< pegtl::alpha, msg< ERROR, MsgKey::NOTALPHA > >,
                 Store_back< tag::param, model, Tag >,
                 add_depvar > > {};

  //! Match and set keyword 'title'
  template< template< class > class use >
  struct title :
         pegtl::if_must< readkw< typename use< kw::title >::pegtl_string >,
                         quoted< Set< tag::title > > > {};

  //! Match and set policy parameter
  template< template< class > class use, typename keyword,
            typename option, typename p, typename... tags >
  struct policy :
         process<
           keyword,
           store_back_option< use, option, tag::param, p, tags... >,
           pegtl::alpha > {};

  //! Match and set a PDF option
  template< class keyword, class store >
  struct pdf_option :
         process< keyword, store, pegtl::alpha > {};

  //! Match pdfs ... end block
  template< template< class > class use, template< class... Ts > class store >
  struct pdfs :
         pegtl::if_must<
           tk::grm::readkw< typename use < kw::pdfs >::pegtl_string >,
           tk::grm::block<
             use< kw::end >,
             tk::grm::interval< use< kw::interval >, tag::pdf >,
             pdf_option< use< kw::filetype >,
                         store< tk::ctr::PDFFile,
                                tag::selected,
                                tag::filetype > >,
             pdf_option< use< kw::pdf_policy >,
                         store< tk::ctr::PDFPolicy,
                                tag::selected,
                                tag::pdfpolicy > >,
             pdf_option< use< kw::pdf_centering >,
                         store< tk::ctr::PDFCentering,
                                tag::selected,
                                tag::pdfctr > >,
             pdf_option< use< kw::txt_float_format >,
                         store< tk::ctr::TxtFloatFormat,
                                tag::flformat,
                                tag::pdf > >,
             precision< use, tag::pdf >,
             parse_pdf > > {};

  //! \brief Ensure that a grammar only uses keywords from a pool of
  //!   pre-defined keywords
  //! \details In grammar definitions, every keyword should be wrapped around
  //!   this use template, which conditionally inherits the keyword type its
  //!   templated on (as defined in Control/Keywords.h) if the keyword is listed
  //!   in any of the pools of keywords passed in as the required pool template
  //!   argument and zero or more additional pools. If the keyword is not in any
  //!   of the pools, a compiler error is generated, since the struct cannot
  //!   inherit from base class 'char'. In that case, simply add the new keyword
  //!   into one of the pools of keywords corresponding to the given grammar.
  //!   The rationale behind this wrapper is to force the developer to maintain
  //!   the keywords pool for a grammar. The pools are brigand::set and are
  //!   used to provide help on command line arguments for a given executable.
  //!   They allow compile-time iteration with brigand::for_each or
  //!   generating a run-time std::map associating, e.g., keywords to their help
  //!   strings.
  //! \warning Note that an even more elegant solution to the problem this
  //!   wrapper is intended to solve is to use a metaprogram that collects all
  //!   occurrences of the keywords in a grammar. However, that does not seem to
  //!   be possible without extensive macro-trickery. Instead, if all keywords
  //!   in all grammar definitions are wrapped inside this use template (or one
  //!   of its specializations), we make sure that only those keywords can be
  //!   used by a grammar that are listed in the pool corresponding to a
  //!   grammar. However, this is still only a partial solution, since listing
  //!   more keywords in the pool than those used in the grammar is still
  //!   possible, which would result in those keywords included in, e.g., the
  //!   on-screen help generated even though some of the keywords may not be
  //!   implemented by the given grammar. So please don't abuse and don't list
  //!   keywords in the pool only if they are implemented in the grammar.
  //! \see For example usage see the template typedef
  //!   walker::cmd::use in Control/Walker/CmdLine/Grammar.h and its keywords
  //!   pool, walker::ctr::CmdLine::keywords, in
  //!   Control/Walker/CmdLine/CmdLine.h.
  //! \see http://en.cppreference.com/w/cpp/types/conditional
  //! TODO It still would be nice to generate a more developer-friendly
  //!    compiler error if the keyword is not in the pool.
  template< typename keyword, typename pool >
  struct use :
         std::conditional< brigand::or_<
                             brigand::has_key< pool, keyword > >::value,
                           keyword,
                           char >::type {};

} // grm::
} // tk::

#endif // CommonGrammar_h<|MERGE_RESOLUTION|>--- conflicted
+++ resolved
@@ -634,11 +634,7 @@
   struct action< Invert_switch< tags... > > {
     template< typename Input, typename Stack >
     static void apply( const Input&, Stack& stack ) {
-<<<<<<< HEAD
-      stack.template get< tags... >() = true;
-=======
-      stack.template set< tags... >( !stack.template get< tags... >() );
->>>>>>> eabf048a
+      stack.template get< tags... >() = !stack.template get< tags... >();
     }
   };
 

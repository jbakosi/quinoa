--- conflicted
+++ resolved
@@ -18,19 +18,18 @@
             ChareStateCollector.C
 )
 
-<<<<<<< HEAD
-addCharmModule( "charestatecollector" "Base" )
-=======
 target_include_directories(Base PUBLIC
                            ${QUINOA_SOURCE_DIR}
                            ${QUINOA_SOURCE_DIR}/Base
+                           ${QUINOA_SOURCE_DIR}/Control
                            ${CHARM_INCLUDE_DIRS}
                            ${PROJECT_BINARY_DIR}/../Main
                            ${BACKWARDCPP_INCLUDE_DIRS}
                            ${MPI_CXX_INCLUDE_DIRS}
                            ${MPI_CXX_INCLUDE_PATH}
                            ${PSTREAMS_INCLUDE_DIRS})
->>>>>>> 3fad6d79
+
+addCharmModule( "charestatecollector" "Base" )
 
 set_target_properties(Base PROPERTIES LIBRARY_OUTPUT_NAME quinoa_base)
 

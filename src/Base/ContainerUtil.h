// *****************************************************************************
/*!
  \file      src/Base/ContainerUtil.h
  \copyright 2012-2015, J. Bakosi, 2016-2018, Los Alamos National Security, LLC.
  \brief     Various STL container utilities
  \details   Various STL container utilities.
*/
// *****************************************************************************
#ifndef ContainerUtil_h
#define ContainerUtil_h

#include <vector>
#include <map>
#include <algorithm>
#include <iterator>

#include "Exception.h"

namespace tk {

template< class Container >
void
unique( Container& c )
// *****************************************************************************
//! Make elements of container unique (in-place, overwriting source container)
//! \param[inout] c Container
// *****************************************************************************
{
  std::sort( begin(c), end(c) );
  auto it = std::unique( begin(c), end(c) );
  auto d = std::distance( begin(c), it );
  Assert( d >= 0, "Distance must be non-negative in tk::unique()" );
  c.resize( static_cast< std::size_t >( d ) );
}

template< class Container >
Container
<<<<<<< HEAD
cunique( const Container& src )
=======
uniquecopy( const Container& src )
>>>>>>> 4d552f07
// *****************************************************************************
//! Make elements of container unique (on a copy, leaving the source as is)
//! \param[in] src Container
//! \return Container containing only unique elements compared to src
// *****************************************************************************
{
  auto c = src;
  unique( c );
  return c;
}

template< typename Container >
auto cref_find( const Container& map, const typename Container::key_type& key )
  -> const typename Container::mapped_type&
// *****************************************************************************
//! \brief Find and return a constant reference to value for key in container
//!   that provides a find() member function with error handling
//! \param[in] map Map associating values to keys
//! \param[in] key Key to search for
//! \return A constant reference to the value associated to the key in map
//! \note If key is not found an exception is thrown.
// *****************************************************************************
{
  const auto it = map.find( key );
  if (it != end(map)) return it->second; else Throw( "Can't find key" );
}

template< typename Container >
auto ref_find( const Container& map, const typename Container::key_type& key )
  -> typename Container::mapped_type&
// *****************************************************************************
//! \brief Find and return a reference to value for key in a container that
//!   provides a find() member function with error handling
//! \param[in] map Map associating values to keys
//! \param[in] key Key to search for
//! \return A reference to the value associated to the key in map
//! \note If key is not found an exception is thrown.
// *****************************************************************************
{
  return const_cast< typename Container::mapped_type& >( cref_find(map,key) );
}

template< typename T >
std::array< T, 2 >
extents( const std::vector< T >& vec )
// *****************************************************************************
//! \brief Return minimum and maximum values of a vector
//! \param[in] vec Vector whose extents to compute
//! \return Array of two values with the minimum and maximum values
//! \note This function should not be called with heavy T types, as the a copy
//!   of a std::array< T, 2 > is created and returned.
// *****************************************************************************
{
  auto x = std::minmax_element( begin(vec), end(vec) );
  return {{ *x.first, *x.second }};
}

template< typename Container >
auto extents( const Container& map )
  -> std::array< typename Container::mapped_type, 2 >
// *****************************************************************************
//! \brief Find and return minimum and maximum values in associative container
//! \param[in] map Map whose extents of values to find 
//! \return Array of two values with the minimum and maximum values in the map
//! \Note This function should not be called with heavy Value types, as the a
//!   copy of a std::array< Value, 2 > is created and returned.
// *****************************************************************************
{
  using pair_type = typename Container::value_type;
  auto x = std::minmax_element( begin(map), end(map),
             []( const pair_type& a, const pair_type& b )
             { return a.second < b.second; } );
  return {{ x.first->second, x.second->second }};
}

template< class T, class Allocator >
std::vector< T, Allocator >&
operator+=( std::vector< T, Allocator >& dst,
            const std::vector< T, Allocator >& src )
// *****************************************************************************
//! \brief Add all elements of a vector to another one
//! \param[inout] dst Destination vector, i.e., left-hand side of v1 += v2
//! \param[in] src Source vector, i.e., righ-hand side of v1 += v2
//! \return Destination containing v1[0] += v2[0], v1[1] += v2[1], ...
//! \details If src.size() > dst.size() will grow dst to that of src.size()
//!   padding with zeros.
//! \note Will throw exception in DEBUG if src is empty (to warn on no-op), and
//!   if src.size() < dst.size() (to warn on loosing data).
// *****************************************************************************
{
  Assert( !src.empty(), "src empty in std::vector<T,Allocator>::operator+=()" );
  Assert( src.size() >= dst.size(), "src.size() < dst.size() would loose data "
          "in std::vector<T,Allocator>::operator+=()" );
  dst.resize( src.size() );
  std::transform( src.begin(), src.end(), dst.begin(), dst.begin(),
                  []( const T& s, T& d ){ return d += s; } );
  return dst;
}

// *****************************************************************************
//! Test if all keys of two associative containers are equal
//! \param[in] a 1st container to compare
//! \param[in] b 2nd container to compare
//! \return True if the containers have the same size and all keys (and only the
//!   keys) of the two containers are equal
//! \note It is an error to call this function with unequal-size containers,
//!   triggering an exception in DEBUG mode.
//! \note Operator != is used to compare the container keys.
// *****************************************************************************
template< class C1, class C2 >
bool keyEqual( const C1& a, const C2& b ) {
  Assert( a.size() == b.size(), "Size mismatch comparing containers" );
  auto ia = a.cbegin();
  auto ib = b.cbegin();
  while (ia != a.cend()) {
    if (ia->first != ib->first) return false;
    ++ia;
    ++ib;
  }
  return true;
}

// *****************************************************************************
//! Compute the sum of the sizes of a container of containers
//! \param[in] c Container of containers
//! \return Sum of the sizes of the containers of the container
// *****************************************************************************
template< class Container >
std::size_t sumsize( const Container& c ) {
  std::size_t sum = 0;
  for (const auto& s : c) sum += s.size();
  return sum;
}

// *****************************************************************************
//! Compute the sum of the sizes of the values of an associative container
//! \param[in] c Container of containers
//! \return Sum of the sizes of the values of the associative container
// *****************************************************************************
template< class Map >
std::size_t sumvalsize( const Map& c ) {
  std::size_t sum = 0;
  for (const auto& s : c) sum += s.second.size();
  return sum;
}

// *****************************************************************************
//! Free memory of a container
//! \param[in] c Container defining a swap() member function
//! \details See http://stackoverflow.com/a/10465032 as to why this is done with
//!   the swap() member function of the container.
//! \see Specializations of std::swap are documented at
//!   http://en.cppreference.com/w/cpp/algorithm/swap
// *****************************************************************************
template< class Container >
void destroy( Container& c ) {
  typename std::remove_reference< decltype(c) >::type().swap( c );
}

} // tk::

#endif // ContainerUtil_h<|MERGE_RESOLUTION|>--- conflicted
+++ resolved
@@ -35,11 +35,7 @@
 
 template< class Container >
 Container
-<<<<<<< HEAD
-cunique( const Container& src )
-=======
 uniquecopy( const Container& src )
->>>>>>> 4d552f07
 // *****************************************************************************
 //! Make elements of container unique (on a copy, leaving the source as is)
 //! \param[in] src Container

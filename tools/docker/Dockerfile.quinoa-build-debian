--- conflicted
+++ resolved
@@ -43,10 +43,6 @@
 # Build TPLs
 RUN cd quinoa && mkdir -p external/build && cd external/build && cmake -DENABLE_ROOT=true -DENABLE_OMEGA_H=true -DCXXFLAGS=-w .. && make -sj$(grep -c processor /proc/cpuinfo)
 # Build code
-<<<<<<< HEAD
-RUN cd quinoa && mkdir -p build && cd build && cmake -DCMAKE_CXX_FLAGS=-Werror -DCMAKE_BUILD_TYPE=Release -GNinja -DRUNNER=mpirun -DRUNNER_NCPUS_ARG=-n -DRUNNER_ARGS="--bind-to none -oversubscribe" ../src && ninja
-=======
 RUN cd quinoa && mkdir -p build && cd build && cmake -DCMAKE_CXX_FLAGS=-Werror -GNinja -DRUNNER=mpirun -DRUNNER_NCPUS_ARG=-n -DRUNNER_ARGS="--bind-to none -oversubscribe" ../src && ninja
->>>>>>> f6c87224
 # Run tests
 RUN cd quinoa/build && npe=$(grep -c processor /proc/cpuinfo) && mpirun -n $npe Main/unittest -v -q && ctest -j $npe --output-on-failure -LE extreme